module io/time

import io

def wait(millis: Int): Unit =
  direct::wait(millis)

namespace direct {
  extern control def wait(millis: Int): Unit =
    js "$effekt.callcc(callback => setTimeout(() => callback($effekt.unit), ${millis}))"
    llvm """
<<<<<<< HEAD
      call void @c_timer_start(%Int %millis, %Stack %stack)
      ret void
=======
      call void @c_timer_wait(i64 ${millis}, %Neg ${onTimeout})
      ret %Pos zeroinitializer
>>>>>>> 5c5b53bc
    """
}<|MERGE_RESOLUTION|>--- conflicted
+++ resolved
@@ -9,12 +9,7 @@
   extern control def wait(millis: Int): Unit =
     js "$effekt.callcc(callback => setTimeout(() => callback($effekt.unit), ${millis}))"
     llvm """
-<<<<<<< HEAD
-      call void @c_timer_start(%Int %millis, %Stack %stack)
+      call void @c_timer_start(%Int ${millis}, %Stack %stack)
       ret void
-=======
-      call void @c_timer_wait(i64 ${millis}, %Neg ${onTimeout})
-      ret %Pos zeroinitializer
->>>>>>> 5c5b53bc
     """
 }