--- conflicted
+++ resolved
@@ -126,11 +126,7 @@
         case op =>
           InterfaceDef(IdDef(op.id.name) withPositionOf op.id, Nil, List(op), true)
       }
-<<<<<<< HEAD
     | `interface` ~> idDef ~ maybeTypeParams ~ (`{` ~/> many(`def` ~/> effectOp)  <~ `}`) ^^ {
-=======
-    | (`effect` | `interface`) ~> idDef ~ maybeTypeParams ~ (`{` ~/> many(`def` ~/> effectOp)  <~ `}`) ^^ {
->>>>>>> 3634fe2c
         case id ~ tps ~ ops => InterfaceDef(id, tps, ops, true)
       }
     )
