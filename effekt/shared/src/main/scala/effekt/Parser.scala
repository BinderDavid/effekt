package effekt

import effekt.context.Context
import effekt.source.*
import effekt.util.{ VirtualSource }
import effekt.util.messages.ParseError
import kiama.parsing.{ Failure, Input, NoSuccess, ParseResult, Parsers, Success }
import kiama.util.{ Position, Positions, Range, Source, StringSource }

import scala.language.implicitConversions

/**
 * String templates containing unquotes `${... : T}`
 */
case class Template[+T](strings: List[String], args: List[T])

object Parser extends Phase[Source, Parsed] {

  val phaseName = "parser"

  def run(source: Source)(implicit C: Context): Option[PhaseResult.Parsed] = source match {
    case VirtualSource(decl, _) => Some(decl)
    case source =>
      //println(s"parsing ${source.name}")
      Context.timed(phaseName, source.name) {
        val lexer = effekt.lexer.Lexer(source)
        val tokens = lexer.lex()
        val parser = RecursiveDescent(C.positions, tokens, source)
        parser.parse(Input(source, 0))
      }
  } map { tree =>
    Parsed(source, tree)
  }
}


/**
 * TODO at the moment parsing is still very slow. I tried to address this prematurily
 * by adding cuts and using PackratParser for nonterminals. Maybe moving to a separate lexer phase
 * could help remove more backtracking?
 */
class EffektParsers(positions: Positions) extends EffektLexers(positions) {

  def parse(source: Source)(implicit C: Context): Option[ModuleDecl] =
    parseAll(program, source) match {
      case Success(ast, _) =>
        Some(ast)

      case res: NoSuccess =>
        val input = res.next
        val range = Range(input.position, input.nextPosition)
        C.report(ParseError(res.message, Some(range)))
        None
    }

  /**
   * Names
   */
  lazy val idDef: P[IdDef] = ident ^^ IdDef.apply
  lazy val idRef: P[IdRef] = identRef ^^ { path =>
    val ids = path.split("::").toList
    IdRef(ids.init, ids.last)
  }


  /**
   * Main entry point
   */
  lazy val program: P[ModuleDecl] =
    ( moduleDecl ~ many(includeDecl) ~ toplevelDefs ^^ ModuleDecl.apply
    | failure("Required at least one top-level function or effect definition")
    )

  lazy val moduleDecl: P[String] =
    ( `module` ~/> moduleName
    | defaultModulePath
    )

  lazy val includeDecl: P[Include] =
    `import` ~/> moduleName ^^ Include.apply


  /**
   * For the REPL
   */
  lazy val repl: P[Tree] = toplevel | expr | includeDecl

  lazy val toplevel: P[Def] =
    ( valDef
    | funDef
    | defDef
    | interfaceDef
    | typeAliasDef
    | effectAliasDef
    | dataDef
    | recordDef
    | externDef
    | `var` ~/> failure("Mutable variable declarations are currently not supported on the toplevel.")
    | failure("Expected a top-level definition")
    )

  lazy val toplevelDefs: P[List[Def]] =
    ( `namespace` ~> idDef ~ (`{` ~/> toplevelDefs <~ `}`) ~ toplevelDefs  ^^ { case (id ~ defs ~ rest) => NamespaceDef(id, defs) :: rest }
    | `namespace` ~> idDef ~/ toplevelDefs ^^ { case (id ~ defs) => List(NamespaceDef(id, defs)) }
    | toplevel ~ toplevelDefs ^^ { case defn ~ defs => defn :: defs }
    | success(Nil)
    )

  /**
   * Definitions
   */
  lazy val definition: P[Def] =
    ( valDef
    | funDef
    | defDef
    // aliases are allowed, since they are fully resolved during name checking
    | typeAliasDef
    | effectAliasDef
    | namespaceDef
    | (`extern` | `effect` | `interface` | `type` | `record`).into { (kw: String) =>
        failure(s"Only supported on the toplevel: ${kw} declaration.")
      }
    | failure("Expected a definition")
    )

  lazy val funDef: P[Def] =
    `def` ~/> idDef ~ params ~ (`:` ~> effectful).? ~ (`=` ~/> functionBody) ^^ {
      case id ~ (tparams ~ vparams ~ bparams) ~ eff ~ body => FunDef(id, tparams, vparams, bparams, eff, body)
    }

  lazy val functionBody: P[Stmt] =
    ( stmt
    | failure("Expected the body of a function definition, starting with =")
    )

  lazy val interfaceDef: P[Def] =
    ( `effect` ~> effectOp ^^ {
        case op =>
          InterfaceDef(IdDef(op.id.name) withPositionOf op.id, Nil, List(op), true)
      }
    | `interface` ~> idDef ~ maybeTypeParams ~ (`{` ~/> many(`def` ~/> effectOp)  <~ `}`) ^^ {
        case id ~ tps ~ ops => InterfaceDef(id, tps, ops, true)
      }
    )

  lazy val effectOp: P[Operation] =
    idDef ~ params ~ (`:` ~> effectful) ^^ {
      case id ~ (tps ~ vps ~ bps) ~ ret => Operation(id, tps, vps, bps, ret)
    }

  lazy val featureFlag: P[FeatureFlag] =
    ( "default" ^^ { _ => FeatureFlag.Default }
    | ident ^^ { flag => FeatureFlag.NamedFeatureFlag(flag) }
    )

  lazy val maybeFeatureFlag: P[FeatureFlag] = opt(featureFlag) ^^ {
    case Some(flag) => flag
    case None => FeatureFlag.Default
  }

  lazy val externDef: P[Def] =
    ( externType
    | externInterface
    | externFun
    | externResource
    | externInclude
    )

  lazy val externType: P[Def] =
    `extern` ~> `type` ~/> idDef ~ maybeTypeParams ^^ ExternType.apply

  lazy val externInterface: P[Def] =
    `extern` ~> `interface` ~/> idDef ~ maybeTypeParams ^^ ExternInterface.apply

  lazy val externFun: P[Def] =
    `extern` ~> (externCapture <~ `def`) ~/ idDef ~ params ~ (`:` ~> effectful) ~ ( `=` ~/> many(externBody)) ^^ {
      case pure ~ id ~ (tparams ~ vparams ~ bparams) ~ tpe ~ bodies =>
        ExternDef(pure, id, tparams, vparams, bparams, tpe, bodies)
    }

  lazy val externResource: P[Def] =
    (`extern` ~ `resource`) ~> (idDef ~ (`:` ~> blockType)) ^^ ExternResource.apply

  lazy val externBody: P[ExternBody] =
    (maybeFeatureFlag ~ ("""(?=[\"])""".r ~> commit(
              multilineString ^^ { s => Template(List(s), Nil) }
            | guard(regex(s"(?!${multi})".r)) ~> templateString(expr)
            | failure(s"Expected an extern definition, which can either be a single-line string (e.g., \"x + y\") or a multi-line string (e.g., $multi...$multi), potentially qualified")
            )) ^^ {
                case ff ~ body => ExternBody.StringExternBody(ff, body)
            }
    | featureFlag ~ ("{" ~> stmts <~ "}") ^^ { case ff ~ body => ExternBody.EffektExternBody(ff, body) }
    | featureFlag ~> failure(s"Expected an extern definition, which can either be a single-line string (e.g., \"x + y\") or a multi-line string (e.g., $multi...$multi)")
    )


  lazy val externCapture: P[CaptureSet] =
    ( "pure" ^^^ CaptureSet(Nil)
    | idRef ^^ { id => CaptureSet(List(id)) }
    | captureSet
    | success(CaptureSet(List(IdRef(List("effekt"), "io"))))
    )

  lazy val externInclude: P[Def] =
    ( `extern` ~> `include` ~/> maybeFeatureFlag ~ """\"([^\"]*)\"""".r ^^ { case ff ~ s => ExternInclude(ff, s.stripPrefix("\"").stripSuffix("\""), None) }
    | `extern` ~> maybeFeatureFlag ~ multilineString ^^ { case ff ~ contents => ExternInclude(ff, "", Some(contents)) }
    )


  /**
   * Parameters
   */
  lazy val params: P[List[Id] ~ List[ValueParam] ~ List[BlockParam]] =
    ( maybeTypeParams ~ valueParams ~ blockParams
    | maybeTypeParams ~ valueParams ~ success(List.empty[BlockParam])
    | maybeTypeParams ~ success(List.empty[ValueParam]) ~ blockParams
    | failure("Expected a parameter list (multiple value parameters or one block parameter)")
    )

  // params with optional types, currently only allowed for block args and operation implementations
  lazy val paramsOpt: P[List[Id] ~ List[ValueParam] ~ List[BlockParam]] =
    ( maybeTypeParams ~ valueParamsOpt ~ blockParamsOpt
    | maybeTypeParams ~ valueParamsOpt ~ success(List.empty[BlockParam])
    | maybeTypeParams ~ success(List.empty[ValueParam]) ~ blockParamsOpt
    | failure("Expected a parameter list (multiple value parameters or one block parameter; only type annotations of value parameters can be currently omitted)")
    )

  lazy val blockParams: P[List[BlockParam]] =
    some(`{` ~/> blockParam <~ `}`)

  lazy val blockParamsOpt: P[List[BlockParam]] =
    some(`{` ~/> blockParamOpt <~ `}`)

  lazy val valueParams: P[List[ValueParam]] =
    `(` ~/> manySep(valueParam, `,`) <~ `)`

  lazy val valueParamsOpt: P[List[ValueParam]] =
    `(` ~/> manySep(valueParamOpt, `,`) <~ `)`

  lazy val valueTypeAnnotation : P[ValueType] =
    ( `:` ~/> valueType
    | failure("Expected a type annotation")
    )

  lazy val valueParam : P[ValueParam] =
    idDef ~ valueTypeAnnotation ^^ { case id ~ tpe => ValueParam(id, Some(tpe)) : ValueParam }

  lazy val valueParamOpt: P[ValueParam] =
    idDef ~ (`:` ~> valueType).? ^^ { case id ~ tpe => ValueParam(id, tpe) : ValueParam }

  lazy val blockParam: P[BlockParam] =
    idDef ~ (`:` ~/> blockType) ^^ { case id ~ tpe => BlockParam(id, Some(tpe)) : BlockParam }

  lazy val blockParamOpt: P[BlockParam] =
    idDef ~ (`:` ~> blockType).? ^^ { case id ~ tpe => BlockParam(id, tpe) : BlockParam }

  lazy val typeParams: P[List[Id]] =
    `[` ~/> manySep(idDef, `,`) <~ `]`

  lazy val maybeTypeParams: P[List[Id]] =
    typeParams.? ^^ { o => o getOrElse Nil }

  /**
   * Arguments
   */

  lazy val maybeBlockArgs: P[List[Term]] =
    many(blockArg)

  lazy val blockArgs: P[List[Term]] =
    some(blockArg)

  lazy val blockArg: P[Term] =
    ( `{` ~> idRef <~ `}` ^^ Var.apply
    | functionArg
    )

  lazy val functionArg: P[BlockLiteral] =
    ( `{` ~> lambdaParams ~ (`=>` ~/> stmts <~ `}`) ^^ {
      case (tps, vps, bps) ~ body => BlockLiteral(tps, vps, bps, body) : BlockLiteral
    }
    | `{` ~> some(matchClause) <~ `}` ^^ { cs =>
      // TODO positions should be improved here and fresh names should be generated for the scrutinee
      // also mark the temp name as synthesized to prevent it from being listed in VSCode
      val name = "__tmpRes"
      val res: BlockLiteral = BlockLiteral(
        Nil,
        List(ValueParam(IdDef(name), None)),
        Nil,
        Return(Match(Var(IdRef(Nil, name)), cs, None)))
      res withPositionOf cs
    }
    | `{` ~> stmts <~ `}` ^^ { s => BlockLiteral(Nil, Nil, Nil, s) : BlockLiteral }
    | failure("Expected a block argument")
    )


  lazy val lambdaParams: P[(List[Id], List[ValueParam], List[BlockParam])] =
    ( paramsOpt ^^ { case tps ~ vps ~ bps => (tps, vps, bps) }
    | valueParamsOpt ^^ { ps => (Nil, ps, Nil) }
    | idDef ^^ { id => (Nil, List(ValueParam(id, None) : ValueParam), Nil) }
    )

  lazy val maybeValueArgs: P[List[Term]] =
    valueArgs.? ^^ { o => o.getOrElse(Nil) }

  lazy val valueArgs: P[List[Term]] =
    `(` ~/> manySep(expr, `,`) <~ `)` | failure("Expected a value argument list")

  lazy val typeArgs: P[List[ValueType]] =
    `[` ~/> manySep(valueType, `,`) <~ `]`

  lazy val maybeTypeArgs: P[List[ValueType]] =
    typeArgs.? ^^ { o => o.getOrElse(Nil) }

  lazy val stmt: P[Stmt] =
    ( expr ^^ Return.apply
    | `{` ~/> stmts <~ `}` ^^ BlockStmt.apply
    | failure("Expected a statement")
    )

  /**
   * Statements
   */
  lazy val stmts: P[Stmt] =
    ( withStmt
    | (expr <~ `;`) ~ stmts ^^ ExprStmt.apply
    | (definition <~ `;`) ~ stmts ^^ DefStmt.apply
    | (varDef  <~ `;`) ~ stmts ^^ DefStmt.apply
    | (`return`.? ~> expr <~ `;`.?) ^^ Return.apply
    | matchDef
    | failure("Expected a statement")
    )

  lazy val withStmt: P[Stmt] =
    ( `with` ~> (valueParamsOpt | valueParamOpt ^^ { p => List(p) withPositionOf p }) ~
          (`=` ~/> idRef) ~ maybeTypeArgs ~ maybeValueArgs ~ (`;`  ~> stmts) ^^ {
        case params ~ id ~ tps ~ vargs ~ body =>
          val tgt = IdTarget(id) withPositionOf(id)
          Return(Call(tgt, tps, vargs, List(BlockLiteral(Nil, params, Nil, body)) withPositionOf params))
       }
    | `with` ~> expr ~ (`;` ~> stmts) ^^ {
       case m@MethodCall(receiver, id, tps, vargs, bargs) ~ body =>
         Return(MethodCall(receiver, id, tps, vargs, bargs :+ (BlockLiteral(Nil, Nil, Nil, body) withPositionOf m)))
       case c@Call(callee, tps, vargs, bargs) ~ body =>
         Return(Call(callee, tps, vargs, bargs :+ (BlockLiteral(Nil, Nil, Nil, body) withPositionOf c)))
       case Var(id) ~ body =>
         val tgt = IdTarget(id) withPositionOf(id)
         Return(Call(tgt, Nil, Nil, (BlockLiteral(Nil, Nil, Nil, body) withPositionOf id) :: Nil))
       case term ~ body =>
         Return(Call(ExprTarget(term), Nil, Nil, (BlockLiteral(Nil, Nil, Nil, body) withPositionOf term) :: Nil))
    }
    )

  lazy val valDef: P[Def] =
    `val` ~> idDef ~ (`:` ~/> valueType).? ~ (`=` ~/> stmt) ^^ ValDef.apply

  lazy val varDef: P[Def] =
    `var` ~/> idDef ~ (`:` ~/> valueType).? ~ (`in` ~/> idRef).? ~ (`=` ~/> stmt) ^^ {
      case id ~ tpe ~ Some(reg) ~ expr => RegDef(id, tpe, reg, expr)
      case id ~ tpe ~ None ~ expr      => VarDef(id, tpe, expr)
    }

  lazy val defDef: P[Def] =
    `def` ~/> idDef ~ (`:` ~/> blockType).? ~ (`=` ~/> expr) ^^ {
      case id ~ tpe ~ block => DefDef(id, tpe, block)
    }

  // TODO make the scrutinee a statement
  lazy val matchDef: P[Stmt] =
     `val` ~> matchPattern ~ many(`and` ~> matchGuard) ~ (`=` ~/> expr) ~ (`else` ~> stmt).? ~ (`;` ~> stmts) ^^ {
       case p ~ guards ~ sc ~ default ~ body =>
        Return(Match(sc, List(MatchClause(p, guards, body)), default)) withPositionOf p
     }

  lazy val typeAliasDef: P[Def] =
    `type` ~> idDef ~ maybeTypeParams ~ (`=` ~/> valueType) ^^ TypeDef.apply

  lazy val effectAliasDef: P[Def] =
    `effect` ~> idDef ~ maybeTypeParams ~ (`=` ~/> effects) ^^ EffectDef.apply

  lazy val dataDef: P[Def] =
    `type` ~> idDef ~ maybeTypeParams ~ (`{` ~/> manySep(constructor, `;`) <~ `}`) ^^ DataDef.apply

  lazy val recordDef: P[Def] =
    `record` ~/> idDef ~ maybeTypeParams ~ valueParams ^^ RecordDef.apply

  lazy val namespaceDef: P[Def] =
    `namespace` ~/> idDef ~ (`{` ~/> definitions <~ `}`) ^^ NamespaceDef.apply

  lazy val definitions: P[List[Def]] =
    ( `namespace` ~> idDef ~ (`{` ~/> definitions <~ `}`) ~ definitions  ^^ { case (id ~ defs ~ rest) => NamespaceDef(id, defs) :: rest }
    | `namespace` ~> idDef ~/ definitions ^^ { case (id ~ defs) => List(NamespaceDef(id, defs)) }
    | definition ~ definitions ^^ { case defn ~ defs => defn :: defs }
    | success(Nil)
    )

  lazy val constructor: P[Constructor] =
    idDef ~ maybeTypeParams ~ valueParams ^^ Constructor.apply

  /**
   * Expressions
   */
  lazy val expr:    P[Term] = matchExpr | assignExpr | orExpr | failure("Expected an expression")
  lazy val orExpr:  P[Term] = orExpr  ~ "||" ~/ andExpr ^^ thunkedBinaryOp | andExpr
  lazy val andExpr: P[Term] = andExpr ~ "&&" ~/ eqExpr ^^ thunkedBinaryOp | eqExpr
  lazy val eqExpr:  P[Term] = eqExpr  ~ oneof("==", "!=") ~/ relExpr ^^ binaryOp | relExpr
  lazy val relExpr: P[Term] = relExpr ~ oneof("<=", ">=", "<", ">") ~/ addExpr ^^ binaryOp | addExpr
  lazy val addExpr: P[Term] = addExpr ~ oneof("++", "+", "-") ~/ mulExpr ^^ binaryOp | mulExpr
  lazy val mulExpr: P[Term] = mulExpr ~ oneof("*", "/") ~/ accessExpr ^^ binaryOp | accessExpr

  lazy val accessExpr: P[Term] =
    callExpr ~ many(`.` ~>
      ( idRef ~ maybeTypeArgs ~ maybeValueArgs ~ maybeBlockArgs ^^ Left.apply
      | idRef ^^ Right.apply
      )
    ) ^^ {
      case firstTarget ~ accesses => accesses.foldLeft(firstTarget) {
        case (receiver, Left(id ~ targs ~ vargs ~ bargs)) =>
          MethodCall(receiver, id, targs, vargs, bargs)
        case (receiver, Right(id)) =>
          Select(receiver, id)
      }
    }

  lazy val callExpr: P[Term] =
    ( ifExpr
    | whileExpr
    | funCall
    | doExpr
    | handleExpr
    | regionExpr
    | lambdaExpr
    | boxedExpr
    | unboxExpr
    | newExpr
    | primExpr
    )

  lazy val unboxExpr: P[Term] = `unbox` ~/> expr ^^ Unbox.apply

  lazy val newExpr: P[Term] = `new` ~/> implementation ^^ New.apply

  lazy val funCall: P[Term] =
    callTarget ~ some(arguments) ^^ {
      case target ~ ((targs ~ vargs ~ bargs) :: rest) =>
        rest.foldLeft[Term](Call(target, targs, vargs, bargs)) {
          case (expr, (targs ~ vargs ~ bargs)) => Call(ExprTarget(expr), targs, vargs, bargs)
        }
      case target ~ Nil => sys.error("should not happen since arguments cannot be nil.")
    }

  lazy val arguments: P[(List[ValueType] ~ List[Term] ~ List[Term])] =
    ( maybeTypeArgs ~ valueArgs ~ blockArgs
    | maybeTypeArgs ~ valueArgs ~ success(List.empty[Term])
    | maybeTypeArgs ~ success(List.empty[Term]) ~ blockArgs
    | typeArgs ~ success(List.empty[Term]) ~ success(List.empty[Term])
    )

  lazy val callTarget: P[CallTarget] =
    ( `(` ~> expr <~ `)` ^^ ExprTarget.apply
    | idRef ^^ IdTarget.apply
    )

  lazy val matchExpr: P[Term] =
    (accessExpr <~ `match` ~/ `{`) ~/ (many(matchClause) <~ `}`) ~/ (`else` ~/> stmt).? ^^ Match.apply

  lazy val doExpr: P[Term] =
    `do` ~/> idRef ~ arguments ^^ {
      case op ~ (targs ~ vargs ~ bargs) => Do(None, op, targs, vargs, bargs)
    }

  lazy val handleExpr: P[Term] =
    `try` ~/> stmt ~ some(handler) ^^ TryHandle.apply

  lazy val regionExpr: P[Term] =
    `region` ~/> idDef ~ stmt ^^ Region.apply

  lazy val handler: P[Handler] =
    ( `with` ~> (idDef <~ `:`).? ~ implementation ^^ {
      case capabilityName ~ impl =>
        val capability = capabilityName map { name => BlockParam(name, Some(impl.interface)): BlockParam }
        Handler(capability, impl)
      }
    )

  lazy val implementation: P[Implementation] =
    ( interfaceType ~ (`{` ~/> many(defClause) <~ `}`) ^^ {
      case effect ~ clauses =>
        Implementation(effect, clauses)
      }
    | idRef ~ maybeTypeParams ~ implicitResume ~ functionArg ^^ {
      case id ~ tparams ~ resume ~ BlockLiteral(_, vparams, bparams, body) =>
        val synthesizedId = IdRef(Nil, id.name)
        val interface = BlockTypeRef(id, Nil) withPositionOf id
        Implementation(interface, List(OpClause(synthesizedId, tparams, vparams, bparams, None, body, resume) withPositionOf id))
      }
    )

  lazy val defClause: P[OpClause] =
    (`def` ~/> idRef) ~ paramsOpt ~ (`:` ~/> effectful).? ~ implicitResume ~ (`=` ~/> functionBody) ^^ {
      case id ~ (tparams ~ vparams ~ bparams) ~ ret ~ resume ~ body => OpClause(id, tparams, vparams, bparams, ret, body, resume)
    }

  lazy val matchClause: P[MatchClause] =
    `case` ~/> matchPattern ~ many(`and` ~> matchGuard) ~ (`=>` ~/> stmts) ^^ MatchClause.apply

  lazy val matchGuard: P[MatchGuard] =
    ( expr ~ (`is` ~/> matchPattern) ^^ MatchGuard.PatternGuard.apply
    | expr ^^ MatchGuard.BooleanGuard.apply
    )

  lazy val matchGuards: P[List[MatchGuard]] =
    someSep(matchGuard, `and`)

  lazy val matchPattern: P[MatchPattern] =
    ( "_" ^^^ IgnorePattern()
    | literals ^^ { l => LiteralPattern(l) }
    | idRef ~ (`(` ~> manySep(matchPattern, `,`)  <~ `)`) ^^ TagPattern.apply
    | idDef ^^ AnyPattern.apply
    | `(` ~> matchPattern ~ (some(`,` ~> matchPattern) <~ `)`) ^^ { case f ~ r =>
        TagPattern(IdRef(List("effekt"), s"Tuple${r.size + 1}") withPositionOf f, f :: r)
      }
    )

  lazy val implicitResume: P[IdDef] = success(IdDef("resume"))

  lazy val assignExpr: P[Term] =
    idRef ~ (`=` ~> expr) ^^ Assign.apply

  lazy val ifExpr: P[Term] =
    `if` ~/> (`(` ~/> matchGuards <~ `)`) ~/ stmt ~ (`else` ~/> stmt | success(Return(UnitLit()))) ^^ If.apply

  lazy val whileExpr: P[Term] =
    `while` ~/> (`(` ~/> matchGuards <~ `)`) ~/ stmt ~ (`else` ~/> stmt).? ^^ While.apply

  lazy val primExpr: P[Term] =
    variable | literals | tupleLiteral | listLiteral | hole | `(` ~/> expr <~ `)`

  lazy val variable: P[Term] =
    idRef ^^ Var.apply

  lazy val hole: P[Term] =
    ( `<>` ^^^ Hole(Return(UnitLit()))
    | `<{` ~> stmts <~ `}>` ^^ Hole.apply
    )

  lazy val literals: P[Literal] =
    double | int | bool | unit | char | string

  lazy val int    = integerLiteral.flatMap { n =>
    try { val number = n.toLong;
      success(IntLit(number).withPositionOf(n))
    } catch { case e => failure("Not a 64bit integer literal.") }
  }
  lazy val bool   = `true` ^^^ BooleanLit(true) | `false` ^^^ BooleanLit(false)
  lazy val unit   = literal("()") ^^^ UnitLit()
  lazy val double = doubleLiteral ^^ { n => DoubleLit(n.toDouble) }
  lazy val string = // we need to replace certain characters that would otherwise mess up the respective syntax emitted by the backends
    ( multilineString ^^ { s => StringLit(s.replace("\"", "\\\"").replace("\n", "\\n").replace("\r", "\\r").replace("\t", "\\t")) }
    | stringLiteral ^^ { s => StringLit(s.substring(1, s.size - 1).replace("\\\n", "").replace("\\\r\n", "").replace("\t", "\\t")) }
    )
  lazy val char =
    ( charLiteral ^^ { CharLit.apply }
    | unicodeChar ^^ { CharLit.apply }
    )

  lazy val boxedExpr: P[Term] =
    `box` ~> captureSet.? ~ (idRef ^^ Var.apply | functionArg | newExpr) ^^ { case capt ~ block => Box(capt, block) }

  lazy val lambdaExpr: P[Term] =
    `fun` ~> valueParams ~ (`{` ~/> stmts <~ `}`)  ^^ { case ps ~ body => Box(None, BlockLiteral(Nil, ps, Nil, body)) }

  lazy val listLiteral: P[Term] =
    `[` ~> manySep(expr, `,`) <~ `]` ^^ { exprs => exprs.foldRight(NilTree) { ConsTree } withPositionOf exprs }

  lazy val tupleLiteral: P[Term] =
    `(` ~> expr ~ (`,` ~/> someSep(expr, `,`) <~ `)`) ^^ { case tup @ (first ~ rest) => TupleTree(first :: rest) withPositionOf tup }

  private def NilTree: Term =
    Call(IdTarget(IdRef(List(), "Nil")), Nil, Nil, Nil)

  private def ConsTree(el: Term, rest: Term): Term =
    Call(IdTarget(IdRef(List(), "Cons")), Nil, List(el, rest), Nil)

  private def TupleTree(args: List[Term]): Term =
    Call(IdTarget(IdRef(List("effekt"), s"Tuple${args.size}")), Nil, args, Nil)

  /**
   * Types and Effects
   */

  lazy val valueType: P[ValueType] =
    ( nocut(blockType) ~ (`at` ~/> captureSet) ^^ BoxedType.apply
    | primValueType
    )

  lazy val maybeValueTypes: P[List[ValueType]] =
    (`(` ~> manySep(valueType, `,`) <~ `)`).? ^^ { vps => vps.getOrElse(Nil) }

  lazy val primValueType: P[ValueType] =
    ( idRef ~ maybeTypeArgs ^^ ValueTypeRef.apply
    | `(` ~> valueType <~ `)`
    | `(` ~> valueType ~ (`,` ~/> some(valueType) <~ `)`) ^^ { case f ~ r => TupleTypeTree(f :: r) }
    | failure("Expected a value type")
    )

  lazy val captureSet: P[CaptureSet] = `{` ~> manySep(idRef, `,`) <~ `}` ^^ CaptureSet.apply

  lazy val blockType: P[BlockType] =
    ( maybeTypeParams ~ maybeValueTypes ~ many(blockTypeParam) ~ (`=>` ~/> primValueType) ~ maybeEffects ^^ {
      case tparams ~ vparams ~ bparams ~ t ~ effs => FunctionType(tparams, vparams, bparams, t, effs)
    }
    | some(blockTypeParam) ~ (`=>` ~/> primValueType) ~ maybeEffects ^^ { case tpes ~ ret ~ eff => FunctionType(Nil, Nil, tpes, ret, eff) }
    | primValueType ~ (`=>` ~/> primValueType) ~ maybeEffects ^^ { case t ~ ret ~ eff => FunctionType(Nil, List(t), Nil, ret, eff) }
    | (valueType <~ guard(`/`)) !!! "Effects not allowed here. Maybe you mean to use a function type `() => T / E`?"
    // TODO only allow this on parameters, not elsewhere...
    | interfaceType
    | `=>` ~/> primValueType ~ maybeEffects ^^ { case ret ~ eff => FunctionType(Nil, Nil, Nil, ret, eff) }
    | failure("Expected either a function type (e.g., (A) => B / {E} or => B) or an interface type (e.g., State[T]).")
    )

  lazy val blockTypeParam: P[(Option[IdDef], BlockType)] =
    `{` ~> (idDef <~ `:`).? ~ blockType <~ `}` ^^ { case id ~ tpe => (id, tpe) }

  lazy val interfaceType: P[BlockTypeRef] =
    ( idRef ~ maybeTypeArgs ^^ { case (id ~ targs) => BlockTypeRef(id, targs): BlockTypeRef }
    | failure("Expected an interface type")
    )

  lazy val maybeEffects: P[Effects] =
    (`/` ~/> effects).? ^^ {
      case Some(es) => es
      case None => Effects.Pure
    }

  lazy val effectful: P[Effectful] =
    valueType ~ maybeEffects ^^ Effectful.apply

  lazy val effects: P[Effects] =
    ( interfaceType ^^ { e => Effects(e) }
    | `{` ~/> manySep(interfaceType, `,`) <~  `}` ^^ Effects.apply
    | failure("Expected an effect set")
    )


  // === AST Helpers ===

  private def binaryOp(lhs: Term, op: String, rhs: Term): Term =
     Call(IdTarget(IdRef(Nil, opName(op))), Nil, List(lhs, rhs), Nil)

  // thunkedBinaryOp(lhs, op, rhs) = op { lhs } { rhs }
  private def thunkedBinaryOp(lhs: Term, op: String, rhs: Term): Term =
     Call(IdTarget(IdRef(Nil, thunkedOpName(op))), Nil, Nil, List(BlockLiteral(Nil, Nil, Nil, Return(lhs)), BlockLiteral(Nil, Nil, Nil, Return(rhs))))

  private def thunkedOpName(op: String): String = op match {
    case "||" => "infixOr"
    case "&&" => "infixAnd"
  }

  private def opName(op: String): String = op match {
    case "==" => "infixEq"
    case "!=" => "infixNeq"
    case "<"  => "infixLt"
    case ">"  => "infixGt"
    case "<=" => "infixLte"
    case ">=" => "infixGte"
    case "+"  => "infixAdd"
    case "-"  => "infixSub"
    case "*"  => "infixMul"
    case "/"  => "infixDiv"
    case "++" => "infixConcat"
  }

  private def TupleTypeTree(tps: List[ValueType]): ValueType =
    ValueTypeRef(IdRef(List("effekt"), s"Tuple${tps.size}"), tps)

  /**
   * Automatic Semicolon Insertion
   *
   * Since Kiama already consumes whitespace:
   * the idea is to scroll back whitespaces until we find a newline
   */
  lazy val `;` = new Parser[Unit] {

    def apply(in: Input): ParseResult[Unit] = {
      val content = in.source.content
      var pos = in.offset
      val str = content.substring(pos)

      // \n   ; while
      //      ^
      if (str.startsWith(";")) {
        return Success((), Input(in.source, in.offset + 1))

        // foo }
        //     ^
      } else if (str.startsWith("}") || str.startsWith("case")) {
        return Success((), in)
      } else {
        // \n   while
        //      ^
        pos = pos - 1
        while (pos > 0 && (content.charAt(pos) == ' ' || content.charAt(pos) == '\t')) {
          pos = pos - 1
        }

        // \n   while
        //  ^
        if (content.charAt(pos) == '\n') {
          Success((), in)
        } else {
          Failure(s"Expected ;", in)
        }
      }
    }
  }

  /**
   * Parses the contents of a string and searches for unquotes ${ ... }
   *
   * returns the list of unquotes and their respectively preceding string.
   *
   *     "   BEFORE   ${ x }   AFTER "
   *      ^^^^^^^^^^^^  ^^^
   *        prefix     unquote
   */

  import scala.collection.mutable
  import scala.util.boundary
  import scala.util.boundary.break
  def templateString[T](contents: Parser[T]): Parser[Template[T]] =
    Parser { in =>
      boundary {
        val content = in.source.content
        val lastIndex = content.length
        var pos = in.offset

        // results
        val strings = mutable.ListBuffer.empty[String]
        val arguments = mutable.ListBuffer.empty[T]

        // helpers
        def eos: Boolean =
          pos >= lastIndex

        def unquoteStart: Boolean =
          !eos && content.charAt(pos) == '$' && content.charAt(pos + 1) == '{'

        def unquoteEnd: Boolean =
          !eos && content.charAt(pos) == '}'

        def skipUnquoteStart(): Unit =
          pos = pos + 2

        def skipUnquoteEnd(): Unit =
          if (!eos && unquoteEnd) { pos = pos + 1 }
          else break(kiama.parsing.Error("Expected '}' to close splice within string.", Input(in.source, pos)))

        def quote: Boolean =
          content.charAt(pos) == '"'

        def whitespace: Boolean = {
          val ch = content.charAt(pos)
          ch == ' ' || ch == '\t' ||  ch == '\n' ||  ch == '\r'
        }

        def skipWhitespace(): Unit =
          while (whitespace) { pos = pos + 1 }

        def parseQuote(): Unit =
          if (!eos && quote) { pos = pos + 1 }
          else break(Failure("Expected \" to start a string", Input(in.source, pos)))

        def parseStringPart(): Unit =
          val before = pos
          while (!eos && !quote && !unquoteStart) { pos = pos + 1 }
          strings.append(content.substring(before, pos))

        def parseUnquote(): Unit = {
          skipUnquoteStart()
          skipWhitespace()
          contents(Input(in.source, pos)) match {
            case Success(result, next) =>
              arguments.append(result)
              pos = next.offset
            case error: NoSuccess => break(error)
          }
          skipWhitespace()
          skipUnquoteEnd()
        }


        parseQuote()
        parseStringPart()
        while (unquoteStart) {
          parseUnquote()
          if (!quote) parseStringPart()
        }
        parseQuote()
        Success(Template(strings.toList, arguments.toList), Input(in.source, pos))
      }
    }

  object defaultModulePath extends Parser[String] {
    // we are purposefully not using File here since the parser needs to work both
    // on the JVM and in JavaScript
    def apply(in: Input): ParseResult[String] = {
      val filename = in.source.name
      val baseWithExt = filename.split("[\\\\/]").last
      val base = baseWithExt.split('.').head
      Success(base, in)
    }
  }
}

class EffektLexers(positions: Positions) extends Parsers(positions) {

  type P[T] = PackratParser[T]

  // === Lexing ===

  lazy val nameFirst = """[a-zA-Z_]""".r
  lazy val nameRest = """[a-zA-Z0-9_!?$]""".r
  lazy val nameBoundary = """(?!%s)""".format(nameRest).r
  lazy val name = "%s(%s)*%s".format(nameFirst, nameRest, nameBoundary).r
  lazy val moduleName = "%s([/]%s)*%s".format(name, name, nameBoundary).r
  lazy val qualifiedName = "%s(::%s)*%s".format(name, name, nameBoundary).r

  lazy val ident =
    (not(anyKeyword) ~> name
    | failure("Expected an identifier")
    )

  lazy val identRef =
    (not(anyKeyword) ~> qualifiedName
    | failure("Expected an identifier")
    )

  lazy val `=` = literal("=")
  lazy val `:` = literal(":")
  lazy val `@` = literal("@")
  lazy val `{` = literal("{")
  lazy val `}` = literal("}")
  lazy val `(` = literal("(")
  lazy val `)` = literal(")")
  lazy val `[` = literal("[")
  lazy val `]` = literal("]")
  lazy val `,` = literal(",")
  lazy val `'` = literal("'")
  lazy val `.` = literal(".")
  lazy val `/` = literal("/")
  lazy val `=>` = literal("=>")
  lazy val `<>` = literal("<>")
  lazy val `<{` = literal("<{")
  lazy val `}>` = literal("}>")
  lazy val `!` = literal("!")
  lazy val `|` = literal("|")

  lazy val `let` = keyword("let")
  lazy val `true` = keyword("true")
  lazy val `false` = keyword("false")
  lazy val `val` = keyword("val")
  lazy val `var` = keyword("var")
  lazy val `if` = keyword("if")
  lazy val `else` = keyword("else")
  lazy val `while` = keyword("while")
  lazy val `type` = keyword("type")
  lazy val `effect` = keyword("effect")
  lazy val `interface` = keyword("interface")
  lazy val `try` = keyword("try")
  lazy val `with` = keyword("with")
  lazy val `case` = keyword("case")
  lazy val `do` = keyword("do")
  lazy val `fun` = keyword("fun")
  lazy val `resume` = keyword("resume")
  lazy val `match` = keyword("match")
  lazy val `def` = keyword("def")
  lazy val `module` = keyword("module")
  lazy val `import` = keyword("import")
  lazy val `export` = keyword("export")
  lazy val `extern` = keyword("extern")
  lazy val `include` = keyword("include")
  lazy val `record` = keyword("record")
  lazy val `at` = keyword("at")
  lazy val `in` = keyword("in")
  lazy val `box` = keyword("box")
  lazy val `unbox` = keyword("unbox")
  lazy val `return` = keyword("return")
  lazy val `region` = keyword("region")
  lazy val `resource` = keyword("resource")
  lazy val `new` = keyword("new")
  lazy val `and` = keyword("and")
  lazy val `is` = keyword("is")
  lazy val `namespace` = keyword("namespace")

  def keywordStrings: List[String] = List(
    "def", "let", "val", "var", "true", "false", "else", "type",
    "effect", "interface", "try", "with", "case", "do", "if", "while",
    "match", "module", "import", "extern", "fun",
    "at", "box", "unbox", "return", "region", "new", "resource", "and", "is", "namespace"
  )

  def keyword(kw: String): Parser[String] =
    regex((s"$kw(?!$nameRest)").r, kw)

  lazy val anyKeyword =
    keywords("[^a-zA-Z0-9]".r, keywordStrings)

  /**
   * Whitespace Handling
   */
  lazy val linebreak      = """(\r\n|\n)""".r
  lazy val singleline     = """//[^\n]*(\n|\z)""".r
  lazy val multiline      = """/\*[^*]*\*+(?:[^/*][^*]*\*+)*/""".r
  lazy val simplespace    = """\s+""".r

  override val whitespace = rep(simplespace | singleline | multiline | failure("Expected whitespace"))

  /**
   * Literals
   */
  lazy val integerLiteral  = regex("([-+])?(0|[1-9][0-9]*)".r, s"Integer literal")
  lazy val doubleLiteral   = regex("([-+])?(0|[1-9][0-9]*)[.]([0-9]+)".r, "Double literal")
  lazy val stringLiteral   = regex("""\"(\\.|\\[\r?\n]|[^\r\n\"])*+\"""".r, "String literal")
  // TODO add escape sequences
<<<<<<< HEAD
  lazy val charLiteral = regex("""'.'""".r, "Character literal") ^^ { s => s.codePointAt(1) }
  lazy val unicodeChar = regex("""\\u\{[0-9A-Fa-f]{1,6}\}""".r, "Unicode character literal") ^^ {
    case contents => java.lang.Integer.parseInt(contents.stripPrefix("\\u{").stripSuffix("}"), 16)
=======
  lazy val charLiteral   = regex("""'.'""".r, "Character literal") ^^ { s => s.codePointAt(1) }
  lazy val unicodeChar   = regex("""\\u\{[0-9A-Fa-f]{1,6}\}""".r, "Unicode character literal") ^^ {
    case contents =>  Integer.parseInt(contents.stripPrefix("\\u{").stripSuffix("}"), 16)
>>>>>>> 430369f4
  }

  // Delimiter for multiline strings
  val multi = "\"\"\""

  // multi-line strings `(?s)` sets multi-line mode.
  lazy val multilineString: P[String] = regex(s"(?s)${ multi }[\t\n\r ]*(.*?)[\t\n\r ]*${ multi }".r) ^^ {
    contents => contents.strip().stripPrefix(multi).stripSuffix(multi)
  }

  // === Utils ===
  def many[T](p: => Parser[T]): Parser[List[T]] =
    rep(p) ^^ { _.toList }

  def some[T](p: => Parser[T]): Parser[List[T]] =
    rep1(p) ^^ { _.toList }

  def manySep[T](p: => Parser[T], sep: => Parser[_]): Parser[List[T]] =
    repsep(p, sep) ^^ { _.toList }

  def someSep[T](p: => Parser[T], sep: => Parser[_]): Parser[List[T]] =
    rep1sep(p, sep) ^^ { _.toList }

  extension [T] (p: Parser[T]) {
    def !!(errorMessage: T => String): Parser[Nothing] =
      p.flatMap(t => error(errorMessage(t)))

    def !!!(errorMessage: String): Parser[Nothing] =
      p.flatMap(_ => error(errorMessage))
  }

  implicit class PositionOps[T](val self: T) {
    def withPositionOf(other: Any): self.type = { dupAll(other, self); self }

    private def dupIfEmpty(from: Any, to: Any): Unit =
      if (positions.getStart(to).isEmpty) { positions.dupPos(from, to) }

    private def dupAll(from: Any, to: Any): Unit = to match {
      case t: Tree =>
        dupIfEmpty(from, t)
        t.productIterator.foreach { dupAll(from, _) }
      case t: Iterable[t] => t.foreach { dupAll(from, _) }
      case _ => ()
    }

    def range: Option[Range] = for {
      from <- positions.getStart(self)
      to <- positions.getFinish(self)
    } yield SourceRange(from, to)
  }

  trait Range {
    def ++(other: Range): Range
  }

  case object EmptyRange extends Range {
    def ++(other: Range) = other
  }

  case class SourceRange(val from: Position, val to: Position) extends Range {
    // computes the envelope containing both ranges
    def ++(other: Range) = other match {
      case EmptyRange => this
      case SourceRange(from2, to2) =>
        SourceRange(if (from2 < from) from2 else from, if (to < to2) to2 else to)
    }
  }

  /**
   * Check positions of all subtrees, stopping at trees that already have positions
   */
  def checkPosition(t: Tree): Range = t.range.getOrElse {
    t.productIterator.map(checkPositions).fold(EmptyRange)(_ ++ _) match {
      case EmptyRange => sys error s"Missing position for ${ t }. Cannot guess the source position from its children."
      case rng @ SourceRange(from, to) =>
        positions.setStart(t, from)
        positions.setFinish(t, to)
        rng
    }
  }

  def checkPositions(t: Any): Range = t match {
    case t: Tree => checkPosition(t)
    case t: Iterable[t] => t.map(checkPositions).fold(EmptyRange)(_ ++ _)
    case _ => EmptyRange
  }

  override implicit def memo[T](parser: => Parser[T]): PackratParser[T] =
    new PackratParser[T](parser.map { t =>
      checkPositions(t)
      t
    })

  def parseAll[T](p: Parser[T], input: String): ParseResult[T] =
    parseAll(p, StringSource(input, "input-string"))

  lazy val path = someSep(ident, `/`)

  def oneof(strings: String*): Parser[String] =
    strings.map(literal).reduce(_ | _)
}<|MERGE_RESOLUTION|>--- conflicted
+++ resolved
@@ -923,16 +923,9 @@
   lazy val integerLiteral  = regex("([-+])?(0|[1-9][0-9]*)".r, s"Integer literal")
   lazy val doubleLiteral   = regex("([-+])?(0|[1-9][0-9]*)[.]([0-9]+)".r, "Double literal")
   lazy val stringLiteral   = regex("""\"(\\.|\\[\r?\n]|[^\r\n\"])*+\"""".r, "String literal")
-  // TODO add escape sequences
-<<<<<<< HEAD
-  lazy val charLiteral = regex("""'.'""".r, "Character literal") ^^ { s => s.codePointAt(1) }
-  lazy val unicodeChar = regex("""\\u\{[0-9A-Fa-f]{1,6}\}""".r, "Unicode character literal") ^^ {
-    case contents => java.lang.Integer.parseInt(contents.stripPrefix("\\u{").stripSuffix("}"), 16)
-=======
   lazy val charLiteral   = regex("""'.'""".r, "Character literal") ^^ { s => s.codePointAt(1) }
   lazy val unicodeChar   = regex("""\\u\{[0-9A-Fa-f]{1,6}\}""".r, "Unicode character literal") ^^ {
     case contents =>  Integer.parseInt(contents.stripPrefix("\\u{").stripSuffix("}"), 16)
->>>>>>> 430369f4
   }
 
   // Delimiter for multiline strings
