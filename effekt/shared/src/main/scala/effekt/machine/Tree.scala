package effekt
package machine

import effekt.source.FeatureFlag

/**
 * Variables stand for values
 */
case class Variable(name: String, tpe: Type)

/**
 * An environment is an ordered list of type-annotated variable names.
 *
 * Used to represent contexts, free variables, parameters, ...
 */
type Environment = List[Variable]

/**
 * Labels
 *
 *   def l = { s1 }; s2
 *
 * Here l is the label and [[environment]] is the list of free variables of s1.
 * It thus can be understood as the type of the label.
 */
case class Label(name: String, environment: Environment)

/**
 * Applying a substitution
 *
 *    List(x -> y)
 *
 * will replace all occurrences of x by y. Here x is a binding occurrence
 * and y is a bound occurrence.
 */
type Substitution = List[(Variable, Variable)]

type Tag = Int


/**
 * A module declaration
 */
case class Program(declarations: List[Declaration], program: Statement)

/**
 * Toplevel declarations for FFI
 */
enum Declaration {
  case Extern(name: String, parameters: Environment, returnType: Type, async: Boolean, body: ExternBody)
  case Include(featureFlag: FeatureFlag, contents: String)
}
export Declaration.*

sealed trait ExternBody
object ExternBody {
  case class StringExternBody(featureFlag: FeatureFlag, contents: Template[Variable]) extends ExternBody
  case class Unsupported(err: util.messages.EffektError) extends ExternBody {
    def report(using E: util.messages.ErrorReporter): Unit = E.report(err)
  }
}

/**
 * Clauses are parametrized statements
 *
 * e.g. { (x1...) => s }
 *
 * The parameters (x1, etc.) are binding occurrences.
 *
 *    Gamma ++ Delta |- s
 *    Gamma ++ Delta |- s
 *    -----------------------
 *    Gamma |- { Delta => s }
 *
 * In the typing rule Delta corresponds to [[parameters]].
 */
case class Clause(parameters: Environment, body: Statement)


/**
 * Statements
 *
 * ----------[[ effekt.machine.Statement ]]----------
 *
 *   ─ [[ Statement ]]
 *     │─ [[ Def ]]
 *     │─ [[ Jump ]]
 *     │─ [[ Substitute ]]
 *     │─ [[ Construct ]]
 *     │─ [[ Switch ]]
 *     │─ [[ New ]]
 *     │─ [[ Invoke ]]
 *     │─ [[ Allocate ]]
 *     │─ [[ Load ]]
 *     │─ [[ Store ]]
 *     │─ [[ PushFrame ]]
 *     │─ [[ Return ]]
 *     │─ [[ NewStack ]]
 *     │─ [[ PushStack ]]
 *     │─ [[ PopStacks ]]
 *     │─ [[ ForeignCall ]]
 *     │─ [[ LiteralInt ]]
 *     │─ [[ LiteralDouble ]]
 *     │─ [[ LiteralUTF8String ]]
 *     │─ [[ Hole ]]
 *
 * --------------------------------------------------
 */
enum Statement {

  /**
   * e.g. def l = { s1 }; s2
   */
  case Def(label: Label, body: Statement, rest: Statement)

  /**
   * e.g. jump l
   */
  case Jump(label: Label)

  /**
   * e.g. s[x1 -> v1, ...]
   */
  case Substitute(bindings: Substitution, rest: Statement)

  /**
   * e.g. let x = make C(v1, ...); s
   */
  case Construct(name: Variable, tag: Int, arguments: Environment, rest: Statement)

  /**
   * e.g. switch v { (x1, ...) => s1; ... }
   */
  case Switch(scrutinee: Variable, clauses: List[(Int, Clause)], default: Option[Clause])

  /**
   * e.g. let x = new { (x1, ...) => s1; ... }; s
   */
  case New(name: Variable, operations: List[Clause], rest: Statement)

  /**
   * e.g. v.m(v1, ...)
   */
  case Invoke(receiver: Variable, tag: Tag, arguments: Environment)

  /**
   * e.g. let x = allocate(42, region); s
   */
  case Allocate(name: Variable, init: Variable, region: Variable, rest: Statement)

  /**
   * e.g. let y = load(x); s
   */
  case Load(name: Variable, reference: Variable, rest: Statement)

  /**
   * e.g. store(x, 42); s
   */
  case Store(reference: Variable, value: Variable, rest: Statement)

  /**
   * e.g. var x = 42; s
   */
  case Var(name: Variable, init: Variable, returnType: Type, rest: Statement)

  /**
   * e.g. let y = loadVar(x); s
   */
  case LoadVar(name: Variable, ref: Variable, rest: Statement)

  /**
   * e.g. storeVar(x, 42); s
   */
  case StoreVar(ref: Variable, value: Variable, rest: Statement)

  /**
   * e.g. push { (x, ...) => s }; s
   */
  case PushFrame(frame: Clause, rest: Statement)

  /**
   * e.g. return (v1: t1, ...)
   */
  case Return(arguments: Environment)

  /**
   * Creates a fresh prompt
   * let p = freshPrompt; s
   */
  case FreshPrompt(name: Variable, rest: Statement)

  /**
   * Retrieves the prompt of the currently mounted stack
   * let n = currentPrompt; s
   */
  case CurrentPrompt(name: Variable, rest: Statement)

  /**
   * e.g. let k = stack(p) { (x, ...) => s }; s
   */
  case NewStack(name: Variable, prompt: Variable, frame: Clause, rest: Statement)

  /**
   * e.g. push k; s
   */
  case PushStack(stack: Variable, rest: Statement)

  /**
   * Pops stacks until it finds one labeled with `prompt`
   */
  case PopStacks(name: Variable, prompt: Variable, rest: Statement)

  /**
   * let x = #infix_add(v1, ...); s
   */
  case ForeignCall(name: Variable, builtin: String, arguments: Environment, rest: Statement)

  /**
   * let x = 42; s
   */
  case LiteralInt(name: Variable, value: Long, rest: Statement)
<<<<<<< HEAD

  /**
   * let x = 42.2; s
   */
=======
>>>>>>> 7d49f3f7
  case LiteralDouble(name: Variable, value: Double, rest: Statement)

  /**
   * let x = "hello"; s
   */
  case LiteralUTF8String(name: Variable, utf8: Array[Byte], rest: Statement)

  /**
   * Statement that is executed when a Hole is encountered.
   */
  case Hole
}
export Statement.*


/**
 * Types
 */
enum Type {
  case Positive()
  case Negative()
  case Prompt()
  case Stack()
  case Int()
  case Byte()
  case Double()
  case String()
  case Reference(tpe: Type)
}
export Type.{ Positive, Negative }

object builtins {

  /**
   * Blocks types are interfaces with a single operation.
   */
  val Apply: Tag = 0

  val Unit: Tag = 0
  val UnitType = Positive()

  val True: Tag = 1
  val False: Tag = 0
  val BooleanType = Positive()

  val SingletonRecord: Tag = 0
}<|MERGE_RESOLUTION|>--- conflicted
+++ resolved
@@ -219,13 +219,10 @@
    * let x = 42; s
    */
   case LiteralInt(name: Variable, value: Long, rest: Statement)
-<<<<<<< HEAD
 
   /**
    * let x = 42.2; s
    */
-=======
->>>>>>> 7d49f3f7
   case LiteralDouble(name: Variable, value: Double, rest: Statement)
 
   /**
