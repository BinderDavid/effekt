package effekt
package generator
package llvm

import effekt.machine
import effekt.util.intercalate
import effekt.util.messages.ErrorReporter
import effekt.machine.analysis.*

import scala.collection.mutable

object Transformer {

  val llvmFeatureFlags: List[String] = List("llvm")

  def transform(program: machine.Program)(using ErrorReporter): List[Definition] = program match {
    case machine.Program(declarations, statement) =>
      emit(Comment(s"program, ${declarations.length} declarations"))

      given MC: ModuleContext = ModuleContext();
      given FC: FunctionContext = FunctionContext();
      given BC: BlockContext = BlockContext();

      emit(Call("stack", Ccc(), stackType, withEmptyStack, List()));

      val terminator = transform(statement);

      val definitions = MC.definitions; MC.definitions = null;
      val basicBlocks = FC.basicBlocks; FC.basicBlocks = null;
      val instructions = BC.instructions; BC.instructions = null;

      val transitionJump = Call("_", Tailcc(false), VoidType(), ConstantGlobal(FunctionType(VoidType(), Nil), "effektMainTailcc"), List())
      val transitionBlock = BasicBlock("transition", List(transitionJump), RetVoid())
      val transitionFunction = Function(Ccc(), VoidType(), "effektMain", List(), List(transitionBlock))

      val entryBlock = BasicBlock("entry", instructions, terminator)
      val effektMain = Function(Tailcc(true), VoidType(), "effektMainTailcc", List(), entryBlock :: basicBlocks)
      declarations.map(transform) ++ definitions :+ transitionFunction :+ effektMain
  }

  // context getters
  private def MC(using MC: ModuleContext): ModuleContext = MC
  private def FC(using FC: FunctionContext): FunctionContext = FC
  private def BC(using BC: BlockContext): BlockContext = BC

  def transform(declaration: machine.Declaration)(using ErrorReporter): Definition =
    declaration match {
      case machine.Extern(functionName, parameters, returnType, async, body) =>
        val transformedParameters = parameters.map { case machine.Variable(name, tpe) => Parameter(transform(tpe), name) }
        if (async) {
          VerbatimFunction(Tailcc(true), VoidType(), functionName, transformedParameters :+ Parameter(stackType, "stack"), transform(body))
        } else {
          VerbatimFunction(Ccc(), transform(returnType), functionName, transformedParameters, transform(body))
        }
      case machine.Include(ff, content) =>
        Verbatim("; declaration include" ++ content)
    }

  def transform(body: machine.ExternBody)(using ErrorReporter): String = body match {
    case machine.ExternBody.StringExternBody(_, contents) =>
      "; declaration extern\n    " ++ transform(contents)
    case u: machine.ExternBody.Unsupported =>
      u.report
      """call void @hole()
        |unreachable
        |""".stripMargin
    }

  def transform(template: Template[machine.Variable]): String = "; variable\n    " ++ intercalate(template.strings, template.args.map {
    case machine.Variable(name, tpe) => PrettyPrinter.localName(name)
  }).mkString

  def transform(statement: machine.Statement)(using ModuleContext, FunctionContext, BlockContext): Terminator =
    statement match {

      case machine.Def(machine.Label(name, environment), body, rest) =>
        val parameters = environment.map { case machine.Variable(name, tpe) => Parameter(transform(tpe), name) }
        defineLabel(name, parameters) {
          emit(Comment(s"definition $name, environment length ${environment.length}"))
          eraseValues(environment, freeVariables(body))
          transform(body)
        }

        transform(rest)

      case machine.Jump(label) =>
        emit(Comment(s"jump ${label.name}"))
        shareValues(label.environment, Set())

        val arguments = label.environment.map(transform)
        emit(callLabel(transform(label), arguments))
        RetVoid()

      case machine.Substitute(bindings, rest) =>
        emit(Comment("substitution"))
        bindings.foreach { (from, to) => emit(Comment(s"substitution [${from.name} !-> ${to.name}]")) }
        withBindings(bindings) { () =>
          transform(rest)
        }

      case machine.Construct(variable, tag, values, rest) =>
        emit(Comment(s"construct ${variable.name}, tag ${tag}, ${values.length} values"))
        val fields = produceObject("fields", values, freeVariables(rest))
        val temporaryName = freshName(variable.name + "_temporary")
        emit(InsertValue(temporaryName, ConstantAggregateZero(positiveType), ConstantInt(tag), 0))
        emit(InsertValue(variable.name, LocalReference(positiveType, temporaryName), fields, 1))

        eraseValues(List(variable), freeVariables(rest))
        transform(rest)

      case machine.Switch(value, clauses, default) =>
        emit(Comment(s"switch ${value.name}, ${clauses.length} clauses"))
        shareValues(List(value), clauses.flatMap(freeVariables).toSet)

        val tagName = freshName("tag")
        val objectName = freshName("fields")
        emit(ExtractValue(tagName, transform(value), 0))
        emit(ExtractValue(objectName, transform(value), 1))

        val freeInClauses = clauses.flatMap(freeVariables)

        val stack = getStack()
        def labelClause(clause: machine.Clause): String = {
          implicit val BC = BlockContext()
          BC.stack = stack

          consumeObject(LocalReference(objectType, objectName), clause.parameters, freeVariables(clause.body));
          eraseValues(freeInClauses, freeVariables(clause));

          val terminator = transform(clause.body);

          val instructions = BC.instructions;
          BC.instructions = null;

          val label = freshName("label");
          emit(BasicBlock(label, instructions, terminator))
          label
        }

        val defaultLabel = default match {
          case Some(clause) => labelClause(clause)
          case None =>
            val label = freshName("label");
            emit(BasicBlock(label, List(), RetVoid()))
            label
        }

        val labels = clauses.map {
          case (tag, clause) => (tag, labelClause(clause))
        }

        Switch(LocalReference(IntegerType64(), tagName), defaultLabel, labels)

      case machine.New(variable, clauses, rest) =>
        val closureEnvironment = freeVariables(clauses).toList;
        emit(Comment(s"new ${variable.name}, ${clauses.length} clauses, ${closureEnvironment.size} free variables"))

        val clauseNames = clauses.map { clause =>
          val clauseName = freshName(variable.name + "_clause");
          val parameters = clause.parameters.map { case machine.Variable(name, tpe) => Parameter(transform(tpe), name) }
          defineLabel(clauseName, Parameter(objectType, "closure") +: parameters) {
            emit(Comment(s"new ${clauseName}, ${clause.parameters.length} parameters"))
            consumeObject(LocalReference(objectType, "closure"), closureEnvironment, freeVariables(clause));
            eraseValues(clause.parameters, freeVariables(clause.body));
            transform(clause.body);
          }
          ConstantGlobal(methodType, clauseName)
        }

        val vtableName = freshName("vtable")
        emit(GlobalConstant(vtableName, ConstantArray(methodType, clauseNames)))

        val vtable = produceObject("closure", closureEnvironment, freeVariables(rest));
        val temporaryName = freshName("vtable_temporary");
        emit(InsertValue(temporaryName, ConstantAggregateZero(negativeType), ConstantGlobal(PointerType(), vtableName), 0));
        emit(InsertValue(variable.name, LocalReference(negativeType, temporaryName), vtable, 1));

        eraseValues(List(variable), freeVariables(rest));
        transform(rest)

      case machine.Invoke(value, tag, values) =>
        emit(Comment(s"invoke ${value.name}, tag ${tag}, ${values.length} values"))
        shareValues(value :: values, Set());

        val vtableName = freshName("vtable");
        val objectName = freshName("closure");
        val pointerName = freshName("functionPointer_pointer");
        val functionName = freshName("functionPointer");
        val arguments = values.map(transform)

        emit(ExtractValue(vtableName, transform(value), 0));
        emit(ExtractValue(objectName, transform(value), 1));
        emit(GetElementPtr(pointerName, methodType, LocalReference(PointerType(), vtableName), List(tag)))
        emit(Load(functionName, methodType, LocalReference(PointerType(), pointerName)))
        emit(callLabel(LocalReference(methodType, functionName), LocalReference(objectType, objectName) +: arguments))
        RetVoid()

      case machine.Allocate(reference, init, region, rest) =>
        emit(Comment(s"allocate ${reference.name}, type ${reference.tpe}, init ${init.name}, region ${region.name}"))
        val idx = regionIndex(reference.tpe)

        val temporaryRef = LocalReference(StructureType(List(PointerType(), referenceType)), freshName("cell"))
        emit(Call(temporaryRef.name, Ccc(), temporaryRef.tpe, alloc, List(ConstantInt(idx), transform(region), getStack())));

        val ptrRef = LocalReference(PointerType(), freshName("pointer"))
        emit(ExtractValue(ptrRef.name, temporaryRef, 0))

        emit(ExtractValue(reference.name, temporaryRef, 1))

        emit(Store(ptrRef, transform(init)))

        shareValues(List(init), freeVariables(rest))
        transform(rest)

      case machine.Load(name, reference, rest) =>
        emit(Comment(s"load ${name.name}, reference ${reference.name}"))

        val idx = regionIndex(reference.tpe)

        val ptrRef = LocalReference(PointerType(), freshName(name.name + "_pointer"))
        emit(Call(ptrRef.name, Ccc(), PointerType(), getPointer, List(transform(reference), ConstantInt(idx), getStack())))

        // We have to share the old value since now there exists a new reference to it
        val oldVal = machine.Variable(freshName(reference.name + "_old"), name.tpe)
        emit(Load(oldVal.name, transform(oldVal.tpe), ptrRef))
        shareValue(oldVal)

        emit(Load(name.name, transform(name.tpe), ptrRef))
        eraseValues(List(name), freeVariables(rest))
        transform(rest)

      case machine.Store(reference, value, rest) =>
        emit(Comment(s"store ${reference.name}, value ${value.name}"))
        val idx = regionIndex(reference.tpe)

        val ptrRef = LocalReference(PointerType(), freshName(reference.name + "pointer"))
        emit(Call(ptrRef.name, Ccc(), PointerType(), getPointer, List(transform(reference), ConstantInt(idx), getStack())))

        val oldVal = machine.Variable(freshName(reference.name + "_old"), value.tpe)
        emit(Load(oldVal.name, transform(oldVal.tpe), ptrRef))
        eraseValue(oldVal)

        emit(Store(ptrRef, transform(value)))
        shareValues(List(value), freeVariables(rest))
        transform(rest)

      case machine.Var(ref @ machine.Variable(name, machine.Type.Reference(tpe)), init, retType, rest) =>
        val environment = List(init)
        val returnAddressName = freshName("returnAddress")
        val returnValue = freshName("returnValue")
        val returnType = transform(retType)
        val parameters = List(Parameter(returnType, returnValue))

        defineLabel(returnAddressName, parameters) {
          emit(Comment(s"var $name / return address"))
          popEnvironmentFrom(getStack(), environment)
          eraseValue(init)
          val nextReturn = LocalReference(returnAddressType, freshName("returnAddress"))
          popReturnAddressFrom(getStack(), nextReturn.name)
          emit(callLabel(nextReturn, List(LocalReference(returnType, returnValue))))
          RetVoid()
        }

        val sharerName = freshName("sharer");
        defineFunction(sharerName, List(Parameter(stackPointerType, "stackPointer"))) {
          emit(Comment(s"sharer, ${environment.length} free variables"))

          val nextStackPointer = LocalReference(stackPointerType, freshName("stackPointer"));
          emit(GetElementPtr(nextStackPointer.name, environmentType(environment), LocalReference(stackPointerType, "stackPointer"), List(-1)));
          loadEnvironmentAt(nextStackPointer, environment);

          shareValues(environment, Set.from(environment));
          emit(Call("_", Ccc(), VoidType(), shareFrames, List(nextStackPointer)));
          RetVoid()
        }

        val eraserName = freshName("eraser");
        defineFunction(eraserName, List(Parameter(stackPointerType, "stackPointer"))) {
          emit(Comment(s"eraser, ${environment.length} free variables"))

          val nextStackPointer = LocalReference(stackPointerType, freshName("stackPointer"));
          emit(GetElementPtr(nextStackPointer.name, environmentType(environment), LocalReference(stackPointerType, "stackPointer"), List(-1)));
          loadEnvironmentAt(nextStackPointer, environment);

          eraseValues(environment, Set());
          emit(Call("_", Ccc(), VoidType(), eraseFrames, List(nextStackPointer)));
          RetVoid()
        }

        emit(Call(name, Ccc(), referenceType, newReference, List(getStack())))

        shareValues(environment, freeVariables(rest));
        pushEnvironmentOnto(getStack(), environment);
        pushReturnAddressOnto(getStack(), returnAddressName, sharerName, eraserName);

        transform(rest)

      case machine.Var(_, _, _, _) => ???

      case machine.LoadVar(name, ref, rest) =>
        emit(Comment(s"loadvar ${name.name}, reference ${ref.name}"))

        val ptr = freshName(name.name + "_pointer");
        val ptrRef = LocalReference(PointerType(), ptr)
        emit(Call(ptr, Ccc(), PointerType(), getVarPointer, List(transform(ref), getStack())))

        // TODO why do we need this?
        val oldVal = machine.Variable(freshName(ref.name + "_old"), name.tpe)
        emit(Load(oldVal.name, transform(oldVal.tpe), ptrRef))
        shareValue(oldVal)

        emit(Load(name.name, transform(name.tpe), ptrRef))
        eraseValues(List(name), freeVariables(rest))
        transform(rest)

      case machine.StoreVar(ref, value, rest) =>
        emit(Comment(s"storevar ${ref.name}, value ${value.name}"))

        val ptr = freshName(ref.name + "pointer");
        val ptrRef = LocalReference(PointerType(), ptr)
        emit(Call(ptr, Ccc(), PointerType(), getVarPointer, List(transform(ref), getStack())))

        val oldVal = machine.Variable(freshName(ref.name + "_old"), value.tpe)
        emit(Load(oldVal.name, transform(oldVal.tpe), ptrRef))
        eraseValue(oldVal)

        emit(Store(ptrRef, transform(value)))
        shareValues(List(value), freeVariables(rest))
        transform(rest)

      case machine.PushFrame(frame, rest) =>
        val frameEnvironment = freeVariables(frame).toList;

        val returnAddressName = freshName("returnAddress");
        val parameters = frame.parameters.map { case machine.Variable(name, tpe) => Parameter(transform(tpe), name) }
        defineLabel(returnAddressName, parameters) {
          emit(Comment(s"pushFrame / return address, ${frameEnvironment.length} free variables"))
          popEnvironmentFrom(getStack(), frameEnvironment);
          // eraseValues(frameEnvironment, frameEnvironment) (unnecessary)
          eraseValues(frame.parameters, freeVariables(frame.body))

          transform(frame.body);
        }

        // TODO cache based on environment
        val sharerName = freshName("sharer");
        defineFunction(sharerName, List(Parameter(stackPointerType, "stackPointer"))) {
          emit(Comment(s"pushFrame / sharer, ${frameEnvironment.length} free variables"))

          val nextStackPointer = LocalReference(stackPointerType, freshName("stackPointer"));
          emit(GetElementPtr(nextStackPointer.name, environmentType(frameEnvironment), LocalReference(stackPointerType, "stackPointer"), List(-1)));
          loadEnvironmentAt(nextStackPointer, frameEnvironment);

          shareValues(frameEnvironment, Set.from(frameEnvironment));
          emit(Call("_", Ccc(), VoidType(), shareFrames, List(nextStackPointer)));
          RetVoid()
        }

        // TODO cache based on environment (careful, this is different from other erasers)
        val eraserName = freshName("eraser");
        defineFunction(eraserName, List(Parameter(stackPointerType, "stackPointer"))) {
          emit(Comment(s"pushFrame / eraser, ${frameEnvironment.length} free variables"))

          val nextStackPointer = LocalReference(stackPointerType, freshName("stackPointer"));
          emit(GetElementPtr(nextStackPointer.name, environmentType(frameEnvironment), LocalReference(stackPointerType, "stackPointer"), List(-1)));
          loadEnvironmentAt(nextStackPointer, frameEnvironment);

          eraseValues(frameEnvironment, Set());
          emit(Call("_", Ccc(), VoidType(), eraseFrames, List(nextStackPointer)));
          RetVoid()
        }

        shareValues(frameEnvironment, freeVariables(rest));
        pushEnvironmentOnto(getStack(), frameEnvironment);
        pushReturnAddressOnto(getStack(), returnAddressName, sharerName, eraserName);

        transform(rest)

      case machine.Return(values) =>
        emit(Comment(s"return, ${values.length} values"))
        shareValues(values, Set())

        val returnAddress = LocalReference(returnAddressType, freshName("returnAddress"));
        popReturnAddressFrom(getStack(), returnAddress.name);
        emit(callLabel(returnAddress, values.map(transform)))
        RetVoid()

      case machine.NewStack(variable, prompt, frame, rest) =>
        emit(Comment(s"newStack ${variable.name}"))
        emit(Call(variable.name, Ccc(), transform(variable.tpe), newStack, List(transform(prompt))));

        val frameEnvironment = freeVariables(frame).toList;

        val returnAddressName = freshName("returnAddress");
        val parameters = frame.parameters.map { case machine.Variable(name, tpe) => Parameter(transform(tpe), name) }
        defineLabel(returnAddressName, parameters) {
          emit(Comment(s"newStack / return address, ${frameEnvironment.length} free variables"))
          popEnvironmentFrom(getStack(), frameEnvironment);
          // eraseValues(frameEnvironment, frameEnvironment) (unnecessary)
          eraseValues(frame.parameters, freeVariables(frame.body));

          val nextStack = LocalReference(stackType, freshName("stack"));
          emit(Call(nextStack.name, Ccc(), nextStack.tpe, underflowStack, List(getStack())));
          setStack(nextStack);

          transform(frame.body);
        }

        // TODO cache based on environment (this is different from other sharers)
        val sharerName = freshName("sharer");
        defineFunction(sharerName, List(Parameter(stackPointerType, "stackPointer"))) {
          emit(Comment(s"newStack / sharer, ${frameEnvironment.length} free variables"))

          val nextStackPointer = LocalReference(stackPointerType, freshName("stackPointer"));
          emit(GetElementPtr(nextStackPointer.name, environmentType(frameEnvironment), LocalReference(stackPointerType, "stackPointer"), List(-1)));
          loadEnvironmentAt(nextStackPointer, frameEnvironment);

          shareValues(frameEnvironment, Set.from(frameEnvironment));
          RetVoid()
        }

        // TODO cache based on environment (careful, this is different from other erasers)
        val eraserName = freshName("eraser");
        defineFunction(eraserName, List(Parameter(stackPointerType, "stackPointer"))) {
          emit(Comment(s"newStack / eraser, ${frameEnvironment.length} free variables"))


          val nextStackPointer = LocalReference(stackPointerType, freshName("stackPointer"));
          emit(GetElementPtr(nextStackPointer.name, environmentType(frameEnvironment), LocalReference(stackPointerType, "stackPointer"), List(-1)));
          loadEnvironmentAt(nextStackPointer, frameEnvironment);

          eraseValues(frameEnvironment, Set());
          // TODO consider doing the following in the RTS
          emit(Call("_", Ccc(), VoidType(), free, List(nextStackPointer)));
          RetVoid()
        }

        shareValues(frameEnvironment, freeVariables(rest));

        val stack = LocalReference(stackType, variable.name);
        pushEnvironmentOnto(stack, frameEnvironment);
        pushReturnAddressOnto(stack, returnAddressName, sharerName, eraserName);

        eraseValues(List(variable), freeVariables(rest));
        transform(rest)

      case machine.PushStack(value, rest) =>
        emit(Comment(s"pushStack ${value.name}"))
        shareValues(List(value), freeVariables(rest));
        val newStackName = freshName("stack");
        emit(Call(newStackName, Ccc(), stackType, uniqueStack, List(transform(value))));
        emit(Call("_", Ccc(), VoidType(), pushStack, List(LocalReference(stackType, newStackName), getStack())));
        setStack(LocalReference(stackType, newStackName));
        transform(rest)

      case machine.PopStacks(variable, prompt, rest) =>
        emit(Comment(s"popStacks ${variable.name}, prompt=${prompt.name}"))
        val newStackName = freshName("stack");
        emit(Call(newStackName, Ccc(), stackType, popStacks, List(getStack(), transform(prompt))));

        emit(BitCast(variable.name, getStack(), stackType));
        setStack(LocalReference(stackType, newStackName));

        eraseValues(List(variable), freeVariables(rest));
        transform(rest)

      case machine.FreshPrompt(machine.Variable(name, _), rest) =>
        emit(Call(name, Ccc(), promptType, freshPrompt, Nil))
        transform(rest)

      case machine.CurrentPrompt(machine.Variable(name, _), rest) =>
        emit(Call(name, Ccc(), promptType, currentPrompt, List(getStack())))
        transform(rest)

      case machine.LiteralInt(machine.Variable(name, _), n, rest) =>
        emit(Comment(s"literalInt $name, n=$n"))
        emit(Add(name, ConstantInt(n), ConstantInt(0)));
        transform(rest)

      case machine.LiteralDouble(machine.Variable(name, _), x, rest) =>
        emit(Comment(s"literalDouble $name, x=$x"))
        emit(FAdd(name, ConstantDouble(x), ConstantDouble(0)));
        transform(rest)

      case machine.LiteralUTF8String(v@machine.Variable(bind, _), utf8, rest) =>
        emit(Comment(s"literalUTF8String $bind, ${utf8.length} bytes"))
        emit(GlobalConstant(s"$bind.lit", ConstantArray(IntegerType8(), utf8.map { b => ConstantInteger8(b) }.toList)))

        val res = positiveType
        val args = List(ConstantInt(utf8.size), ConstantGlobal(PointerType(), s"$bind.lit"))
        val argsT = List(IntegerType64(), PointerType())
        emit(Call(bind, Ccc(), res, ConstantGlobal(FunctionType(res, argsT), "c_buffer_construct"), args))

        eraseValues(List(v), freeVariables(rest));
        transform(rest)

      case machine.ForeignCall(machine.Variable(resultName, resultType), foreign, values, rest) =>
        emit(Comment(s"foreignCall $resultName : $resultType, foreign $foreign, ${values.length} values"))
        val functionType = PointerType();
        shareValues(values, freeVariables(rest));
        emit(Call(resultName, Ccc(), transform(resultType), ConstantGlobal(functionType, foreign), values.map(transform)));
        transform(rest)

      case machine.Statement.Hole =>
        emit(Comment("Hole"))
        emit(Call("_", Ccc(), VoidType(), ConstantGlobal(FunctionType(VoidType(), Nil), "hole"), List.empty))
        RetVoid()
    }

  def transform(label: machine.Label): ConstantGlobal =
    label match {
      case machine.Label(name, _) => ConstantGlobal(PointerType(), name)
    }

  def transform(value: machine.Variable)(using FunctionContext): Operand =
    substitute(value) match {
      case machine.Variable(name, tpe) => LocalReference(transform(tpe), name)
    }

  val positiveType = NamedType("Pos");
  // TODO multiple methods (should be pointer to vtable)
  val negativeType = NamedType("Neg");
  val methodType = PointerType();
  val returnAddressType = NamedType("ReturnAddress");
  val sharerType = NamedType("Sharer");
  val eraserType = NamedType("Eraser");
  val frameHeaderType = NamedType("FrameHeader");
  val environmentType = NamedType("Environment");
  val objectType = NamedType("Object");
  val stackPointerType = NamedType("StackPointer");
  val stackType = NamedType("Stack");
  val promptType = NamedType("Prompt");
  val referenceType = NamedType("Reference");

  def transform(tpe: machine.Type): Type = tpe match {
    case machine.Positive()          => positiveType
    case machine.Negative()          => negativeType
    case machine.Type.Prompt()       => promptType
    case machine.Type.Stack()        => stackType
    case machine.Type.Int()          => IntegerType64()
    case machine.Type.Byte()         => IntegerType8()
    case machine.Type.Double()       => DoubleType()
    case machine.Type.String()       => positiveType
    case machine.Type.Reference(tpe) => referenceType
  }

  def environmentSize(environment: machine.Environment): Int =
    environment.map { case machine.Variable(_, typ) => typeSize(typ) }.sum

  def typeSize(tpe: machine.Type): Int =
    tpe match {
      case machine.Positive()        => 16
      case machine.Negative()        => 16
      case machine.Type.Prompt()     => 8 // TODO Make fat?
      case machine.Type.Stack()      => 8 // TODO Make fat?
      case machine.Type.Int()        => 8 // TODO Make fat?
      case machine.Type.Byte()       => 1
      case machine.Type.Double()     => 8 // TODO Make fat?
      case machine.Type.String()     => 16
      case machine.Type.Reference(_) => 8
    }

  def regionIndex(tpe: machine.Type): Int =
    tpe match {
      case machine.Type.Reference(machine.Type.Int()) => 0
      case machine.Type.Reference(machine.Type.Double()) => 0
      case machine.Type.Reference(machine.Type.Positive()) => 1
      case machine.Type.Reference(machine.Type.Negative()) => 1
      case machine.Type.Reference(machine.Type.String()) => 2
      case _ => ???
    }

  def defineFunction(name: String, parameters: List[Parameter])(prog: (FunctionContext, BlockContext) ?=> Terminator): ModuleContext ?=> Unit = {
    implicit val FC = FunctionContext();
    implicit val BC = BlockContext();

    val terminator = prog;

    val basicBlocks = FC.basicBlocks; FC.basicBlocks = null;
    val instructions = BC.instructions; BC.instructions = null;

    val entryBlock = BasicBlock("entry", instructions, terminator);
    val function = Function(Ccc(), VoidType(), name, parameters, entryBlock :: basicBlocks);

    emit(function)
  }

  def defineLabel(name: String, parameters: List[Parameter])(prog: (FunctionContext, BlockContext) ?=> Terminator): ModuleContext ?=> Unit = {
    implicit val FC = FunctionContext();
    implicit val BC = BlockContext();

    val terminator = prog;

    val basicBlocks = FC.basicBlocks; FC.basicBlocks = null;
    val instructions = BC.instructions; BC.instructions = null;

    val entryBlock = BasicBlock("entry", instructions, terminator);
    val function = Function(Tailcc(true), VoidType(), name, parameters :+ Parameter(stackType, "stack"), entryBlock :: basicBlocks);

    emit(function)
  }

  def callLabel(name: Operand, arguments: List[Operand])(using BlockContext): Instruction =
    Call("_", Tailcc(true), VoidType(), name, arguments :+ getStack())

  def callLabelTransition(name: Operand, arguments: List[Operand])(using BlockContext): Instruction =
    Call("_", Tailcc(false), VoidType(), name, arguments :+ getStack())

  def initialEnvironmentPointer = LocalReference(environmentType, "environment")

  def loadEnvironment(environmentPointer: Operand, environment: machine.Environment)(using ModuleContext, FunctionContext, BlockContext): Unit = {
    if (environment.isEmpty) {
      ()
    } else {
      loadEnvironmentAt(environmentPointer, environment);
    }
  }

  def storeEnvironment(environmentPointer: Operand, environment: machine.Environment)(using ModuleContext, FunctionContext, BlockContext): Unit = {
    if (environment.isEmpty) {
      ()
    } else {
      storeEnvironmentAt(environmentPointer, environment);
    }
  }

  def getEraser(environment: machine.Environment)(using C: ModuleContext): Operand = {
    val types = environment.map{ _.tpe };
    val freshEnvironment = environment.map{
      case machine.Variable(name, tpe) => machine.Variable(freshName(name), tpe)
    };
    val eraser = ConstantGlobal(eraserType, freshName("eraser"));

    C.erasers.getOrElseUpdate(types, {
      defineFunction(eraser.name, List(Parameter(environmentType, "environment"))) {
        // TODO avoid unnecessary loads
        loadEnvironmentAt(LocalReference(environmentType, "environment"), freshEnvironment);
        eraseValues(freshEnvironment, Set());
        RetVoid()
      };
      eraser
    });
  }

  def produceObject(role: String, environment: machine.Environment, freeInBody: Set[machine.Variable])(using ModuleContext, FunctionContext, BlockContext): Operand = {
    if (environment.isEmpty) {
      ConstantNull(objectType)
    } else {
      val objectReference = LocalReference(objectType, freshName(role));
      val environmentReference = LocalReference(environmentType, freshName("environment"));
      val size = ConstantInt(environmentSize(environment));
      val eraser = getEraser(environment)

      emit(Call(objectReference.name, Ccc(), objectType, newObject, List(eraser, size)));
      emit(Call(environmentReference.name, Ccc(), environmentType, objectEnvironment, List(objectReference)));
      shareValues(environment, freeInBody);
      storeEnvironment(environmentReference, environment);
      objectReference
    }
  }

  def consumeObject(`object`: Operand, environment: machine.Environment, freeInBody: Set[machine.Variable])(using ModuleContext, FunctionContext, BlockContext): Unit = {
    if (environment.isEmpty) {
      ()
    } else {
      val environmentReference = LocalReference(environmentType, freshName("environment"));
      emit(Call(environmentReference.name, Ccc(), environmentType, objectEnvironment, List(`object`)));
      loadEnvironment(environmentReference, environment);
      shareValues(environment, freeInBody);
      emit(Call("_", Ccc(), VoidType(), eraseObject, List(`object`)));
    }
  }

  def pushEnvironmentOnto(stack: Operand, environment: machine.Environment)(using ModuleContext, FunctionContext, BlockContext): Unit = {
    if (environment.isEmpty) {
      ()
    } else {
      val stackPointer = LocalReference(stackPointerType, freshName("stackPointer"));
      val size = ConstantInt(environmentSize(environment));
      emit(Call(stackPointer.name, Ccc(), stackPointer.tpe, stackAllocate, List(stack, size)));
      storeEnvironmentAt(stackPointer, environment);
    }
  }

  def popEnvironmentFrom(stack: Operand, environment: machine.Environment)(using ModuleContext, FunctionContext, BlockContext): Unit = {
    if (environment.isEmpty) {
      ()
    } else {
      val stackPointer = LocalReference(stackPointerType, freshName("stackPointer"));
      val size = ConstantInt(environmentSize(environment));
      emit(Call(stackPointer.name, Ccc(), stackPointer.tpe, stackDeallocate, List(stack, size)));
      loadEnvironmentAt(stackPointer, environment)
    }
  }

  def environmentType(environment: machine.Environment): Type =
    StructureType(environment.map {
      case machine.Variable(_, tpe) => transform(tpe)
    })

  def storeEnvironmentAt(pointer: Operand, environment: machine.Environment)(using ModuleContext, FunctionContext, BlockContext): Unit = {
    val `type` = environmentType(environment)
    environment.zipWithIndex.foreach {
      case (machine.Variable(name, tpe), i) =>
        val field = LocalReference(PointerType(), freshName(name + "_pointer"));
        emit(GetElementPtr(field.name, `type`, pointer, List(0, i)));
        emit(Store(field, transform(machine.Variable(name, tpe))))
    }
  }

  def loadEnvironmentAt(pointer: Operand, environment: machine.Environment)(using ModuleContext, FunctionContext, BlockContext): Unit = {
    val `type` = environmentType(environment)
    environment.zipWithIndex.foreach {
      case (machine.Variable(name, tpe), i) =>
        val field = LocalReference(PointerType(), freshName(name + "_pointer"));
        emit(GetElementPtr(field.name, `type`, pointer, List(0, i)));
        emit(Load(name, transform(tpe), field))
    }
  }

  def shareValues(values: machine.Environment, freeInBody: Set[machine.Variable])(using FunctionContext, BlockContext): Unit = {
    def loop(values: machine.Environment): Unit = {
      values match {
        case Nil => ()
        case value :: values =>
        if values.map(substitute).contains(substitute(value)) then {
          shareValue(value);
          loop(values)
        } else if freeInBody.map(substitute).contains(substitute(value)) then {
          shareValue(value);
          loop(values)
        } else {
          loop(values)
        }
      }
    };
    loop(values)
  }

  def eraseValues(environment: machine.Environment, freeInBody: Set[machine.Variable])(using ModuleContext, FunctionContext, BlockContext): Unit =
    environment.foreach { value =>
      if !freeInBody.map(substitute).contains(substitute(value)) then eraseValue(value)
    }

  def shareValue(value: machine.Variable)(using FunctionContext, BlockContext): Unit = {
    value.tpe match {
      case machine.Positive()        => emit(Call("_", Ccc(), VoidType(), sharePositive, List(transform(value))))
      case machine.Negative()        => emit(Call("_", Ccc(), VoidType(), shareNegative, List(transform(value))))
      case machine.Type.Prompt()     => ()
      case machine.Type.Stack()      => emit(Call("_", Ccc(), VoidType(), shareStack, List(transform(value))))
      case machine.Type.Int()        => ()
      case machine.Type.Byte()       => ()
      case machine.Type.Double()     => ()
      case machine.Type.String()     => emit(Call("_", Ccc(), VoidType(), shareString, List(transform(value))))
      case machine.Type.Reference(_) => ()
    }
  }

  def eraseValue(value: machine.Variable)(using FunctionContext, BlockContext): Unit = {
    value.tpe match {
      case machine.Positive()        => emit(Call("_", Ccc(), VoidType(), erasePositive, List(transform(value))))
      case machine.Negative()        => emit(Call("_", Ccc(), VoidType(), eraseNegative, List(transform(value))))
      case machine.Type.Prompt()     => ()
      case machine.Type.Stack()      => emit(Call("_", Ccc(), VoidType(), eraseStack, List(transform(value))))
      case machine.Type.Int()        => ()
      case machine.Type.Byte()       => ()
      case machine.Type.Double()     => ()
      case machine.Type.String()     => emit(Call("_", Ccc(), VoidType(), eraseString, List(transform(value))))
      case machine.Type.Reference(_) => ()
    }
  }

  def pushReturnAddressOnto(stack: Operand, returnAddressName: String, sharerName: String, eraserName: String)(using ModuleContext, FunctionContext, BlockContext): Unit = {

    val stackPointer = LocalReference(stackPointerType, freshName("stackPointer"));
    // TODO properly find size
    val size = ConstantInt(24);
    emit(Call(stackPointer.name, Ccc(), stackPointer.tpe, stackAllocate, List(stack, size)));

    val returnAddressPointer = LocalReference(PointerType(), freshName("returnAddress_pointer"));
    emit(GetElementPtr(returnAddressPointer.name, frameHeaderType, stackPointer, List(0, 0)));
    val sharerPointer = LocalReference(PointerType(), freshName("sharer_pointer"));
    emit(GetElementPtr(sharerPointer.name, frameHeaderType, stackPointer, List(0, 1)));
    val eraserPointer = LocalReference(PointerType(), freshName("eraser_pointer"));
    emit(GetElementPtr(eraserPointer.name, frameHeaderType, stackPointer, List(0, 2)));

    emit(Store(returnAddressPointer, ConstantGlobal(returnAddressType, returnAddressName)));
    emit(Store(sharerPointer, ConstantGlobal(sharerType, sharerName)));
    emit(Store(eraserPointer, ConstantGlobal(eraserType, eraserName)));
  }

  def popReturnAddressFrom(stack: Operand, returnAddressName: String)(using ModuleContext, FunctionContext, BlockContext): Unit = {

    val stackPointer = LocalReference(stackPointerType, freshName("stackPointer"));
    // TODO properly find size
    val size = ConstantInt(24);
    emit(Call(stackPointer.name, Ccc(), stackPointer.tpe, stackDeallocate, List(stack, size)));

    val returnAddressPointer = LocalReference(PointerType(), freshName("returnAddress_pointer"));
    emit(GetElementPtr(returnAddressPointer.name, frameHeaderType, stackPointer, List(0, 0)));

    emit(Load(returnAddressName, returnAddressType, returnAddressPointer));
  }

<<<<<<< HEAD
  val malloc = ConstantGlobal(PointerType(), "malloc");
  val free = ConstantGlobal(PointerType(), "free");

  val newObject = ConstantGlobal(PointerType(), "newObject");
  val objectEnvironment = ConstantGlobal(PointerType(), "objectEnvironment");

  val shareObject = ConstantGlobal(PointerType(), "shareObject");
  val sharePositive = ConstantGlobal(PointerType(), "sharePositive");
  val shareNegative = ConstantGlobal(PointerType(), "shareNegative");
  val shareStack = ConstantGlobal(PointerType(), "shareStack");
  val shareFrames = ConstantGlobal(PointerType(), "shareFrames");
  val shareString = ConstantGlobal(PointerType(), "sharePositive");

  val eraseObject = ConstantGlobal(PointerType(), "eraseObject");
  val erasePositive = ConstantGlobal(PointerType(), "erasePositive");
  val eraseNegative = ConstantGlobal(PointerType(), "eraseNegative");
  val eraseStack = ConstantGlobal(PointerType(), "eraseStack");
  val eraseFrames = ConstantGlobal(PointerType(), "eraseFrames");
  val eraseString = ConstantGlobal(PointerType(), "erasePositive");

  val alloc = ConstantGlobal(PointerType(), "alloc")
  val getPointer = ConstantGlobal(PointerType(), "getPointer")

  val newStack = ConstantGlobal(PointerType(), "newStack");
  val pushStack = ConstantGlobal(PointerType(), "pushStack");
  val popStacks = ConstantGlobal(PointerType(), "popStacks");
  val freshPrompt = ConstantGlobal(PointerType(), "freshPrompt");
  val currentPrompt = ConstantGlobal(PointerType(), "currentPrompt");
  val underflowStack = ConstantGlobal(PointerType(), "underflowStack");
  val uniqueStack = ConstantGlobal(PointerType(), "uniqueStack");
  val withEmptyStack = ConstantGlobal(PointerType(), "withEmptyStack");
  val stackAllocate = ConstantGlobal(PointerType(), "stackAllocate");
  val stackDeallocate = ConstantGlobal(PointerType(), "stackDeallocate");
=======
  def malloc = ConstantGlobal(PointerType(), "malloc");
  def free = ConstantGlobal(PointerType(), "free");

  def newObject = ConstantGlobal(PointerType(), "newObject");
  def objectEnvironment = ConstantGlobal(PointerType(), "objectEnvironment");

  def shareObject = ConstantGlobal(PointerType(), "shareObject");
  def sharePositive = ConstantGlobal(PointerType(), "sharePositive");
  def shareNegative = ConstantGlobal(PointerType(), "shareNegative");
  def shareStack = ConstantGlobal(PointerType(), "shareStack");
  def shareFrames = ConstantGlobal(PointerType(), "shareFrames");
  def shareString = ConstantGlobal(PointerType(), "sharePositive");

  def eraseObject = ConstantGlobal(PointerType(), "eraseObject");
  def erasePositive = ConstantGlobal(PointerType(), "erasePositive");
  def eraseNegative = ConstantGlobal(PointerType(), "eraseNegative");
  def eraseStack = ConstantGlobal(PointerType(), "eraseStack");
  def eraseFrames = ConstantGlobal(PointerType(), "eraseFrames");
  def eraseString = ConstantGlobal(PointerType(), "erasePositive");

  def alloc = ConstantGlobal(PointerType(), "alloc")
  def getPointer = ConstantGlobal(PointerType(), "getPointer")

  def newReference = ConstantGlobal(PointerType(), "newReference")
  def getVarPointer = ConstantGlobal(PointerType(), "getVarPointer")

  def newStack = ConstantGlobal(PointerType(), "newStack");
  def pushStack = ConstantGlobal(PointerType(), "pushStack");
  def popStacks = ConstantGlobal(PointerType(), "popStacks");
  def freshPrompt = ConstantGlobal(PointerType(), "freshPrompt");
  def currentPrompt = ConstantGlobal(PointerType(), "currentPrompt");
  def underflowStack = ConstantGlobal(PointerType(), "underflowStack");
  def uniqueStack = ConstantGlobal(PointerType(), "uniqueStack");
  def withEmptyStack = ConstantGlobal(PointerType(), "withEmptyStack");
  def stackAllocate = ConstantGlobal(PointerType(), "stackAllocate");
  def stackDeallocate = ConstantGlobal(PointerType(), "stackDeallocate");
>>>>>>> 22ebac27


  /**
   * Extra info in context
   */
  class ModuleContext() {
    var counter = 0;
    var definitions: List[Definition] = List();
    val erasers = mutable.HashMap[List[machine.Type], Operand]();
  }

  def emit(definition: Definition)(using C: ModuleContext) =
    C.definitions = C.definitions :+ definition

  def freshName(name: String)(using C: ModuleContext): String = {
    C.counter = C.counter + 1;
    name + "_" + C.counter
  }

  class FunctionContext() {
    var substitution: Map[machine.Variable, machine.Variable] = Map();
    var basicBlocks: List[BasicBlock] = List();
  }

  def emit(basicBlock: BasicBlock)(using C: FunctionContext) =
    C.basicBlocks = C.basicBlocks :+ basicBlock

  def withBindings[R](bindings: List[(machine.Variable, machine.Variable)])(prog: () => R)(using C: FunctionContext): R = {
    val substitution = C.substitution;
    C.substitution = substitution ++ bindings.map { case (variable -> value) => (variable -> substitution.getOrElse(value, value) ) }.toMap;
    val result = prog();
    C.substitution = substitution
    result
  }

  def substitute(value: machine.Variable)(using C: FunctionContext): machine.Variable =
    C.substitution.toMap.getOrElse(value, value)

  class BlockContext() {
    var stack: Operand = LocalReference(stackType, "stack");
    var instructions: List[Instruction] = List();
  }

  def emit(instruction: Instruction)(using C: BlockContext) =
    C.instructions = C.instructions :+ instruction

  def getStack()(using C: BlockContext) =
    C.stack

  def setStack(stack: Operand)(using C: BlockContext) =
    C.stack = stack;

  val escapeSeqs: Map[Char, String] = Map('\'' -> raw"'", '\"' -> raw"\"", '\\' -> raw"\\", '\n' -> raw"\n", '\t' -> raw"\t", '\r' -> raw"\r")

  def escape(scalaString: String): String =
    scalaString.foldLeft(StringBuilder()) { (acc, c) =>
      escapeSeqs.get(c) match {
        case Some(s) => acc ++= s
        case None => acc += c
      }
    }.toString()
}<|MERGE_RESOLUTION|>--- conflicted
+++ resolved
@@ -802,7 +802,6 @@
     emit(Load(returnAddressName, returnAddressType, returnAddressPointer));
   }
 
-<<<<<<< HEAD
   val malloc = ConstantGlobal(PointerType(), "malloc");
   val free = ConstantGlobal(PointerType(), "free");
 
@@ -825,6 +824,9 @@
 
   val alloc = ConstantGlobal(PointerType(), "alloc")
   val getPointer = ConstantGlobal(PointerType(), "getPointer")
+
+  val newReference = ConstantGlobal(PointerType(), "newReference")
+  val getVarPointer = ConstantGlobal(PointerType(), "getVarPointer")
 
   val newStack = ConstantGlobal(PointerType(), "newStack");
   val pushStack = ConstantGlobal(PointerType(), "pushStack");
@@ -836,45 +838,6 @@
   val withEmptyStack = ConstantGlobal(PointerType(), "withEmptyStack");
   val stackAllocate = ConstantGlobal(PointerType(), "stackAllocate");
   val stackDeallocate = ConstantGlobal(PointerType(), "stackDeallocate");
-=======
-  def malloc = ConstantGlobal(PointerType(), "malloc");
-  def free = ConstantGlobal(PointerType(), "free");
-
-  def newObject = ConstantGlobal(PointerType(), "newObject");
-  def objectEnvironment = ConstantGlobal(PointerType(), "objectEnvironment");
-
-  def shareObject = ConstantGlobal(PointerType(), "shareObject");
-  def sharePositive = ConstantGlobal(PointerType(), "sharePositive");
-  def shareNegative = ConstantGlobal(PointerType(), "shareNegative");
-  def shareStack = ConstantGlobal(PointerType(), "shareStack");
-  def shareFrames = ConstantGlobal(PointerType(), "shareFrames");
-  def shareString = ConstantGlobal(PointerType(), "sharePositive");
-
-  def eraseObject = ConstantGlobal(PointerType(), "eraseObject");
-  def erasePositive = ConstantGlobal(PointerType(), "erasePositive");
-  def eraseNegative = ConstantGlobal(PointerType(), "eraseNegative");
-  def eraseStack = ConstantGlobal(PointerType(), "eraseStack");
-  def eraseFrames = ConstantGlobal(PointerType(), "eraseFrames");
-  def eraseString = ConstantGlobal(PointerType(), "erasePositive");
-
-  def alloc = ConstantGlobal(PointerType(), "alloc")
-  def getPointer = ConstantGlobal(PointerType(), "getPointer")
-
-  def newReference = ConstantGlobal(PointerType(), "newReference")
-  def getVarPointer = ConstantGlobal(PointerType(), "getVarPointer")
-
-  def newStack = ConstantGlobal(PointerType(), "newStack");
-  def pushStack = ConstantGlobal(PointerType(), "pushStack");
-  def popStacks = ConstantGlobal(PointerType(), "popStacks");
-  def freshPrompt = ConstantGlobal(PointerType(), "freshPrompt");
-  def currentPrompt = ConstantGlobal(PointerType(), "currentPrompt");
-  def underflowStack = ConstantGlobal(PointerType(), "underflowStack");
-  def uniqueStack = ConstantGlobal(PointerType(), "uniqueStack");
-  def withEmptyStack = ConstantGlobal(PointerType(), "withEmptyStack");
-  def stackAllocate = ConstantGlobal(PointerType(), "stackAllocate");
-  def stackDeallocate = ConstantGlobal(PointerType(), "stackDeallocate");
->>>>>>> 22ebac27
-
 
   /**
    * Extra info in context
