--- conflicted
+++ resolved
@@ -74,15 +74,9 @@
     statement match {
 
       case machine.Def(machine.Label(name, environment), body, rest) =>
-<<<<<<< HEAD
-        defineFunction(name, List(Parameter(environmentType, "environment"), Parameter(stackPointerType, "stackPointer"))) {
-          emit(Comment(s"statement definition $name, environment length ${environment.length}"))
-          loadEnvironment(initialEnvironmentPointer, environment)
-=======
         val parameters = environment.map { case machine.Variable(name, tpe) => Parameter(transform(tpe), name) }
         defineFunction(Tailcc(), name, parameters :+ Parameter(stackPointerType, "stackPointer")) {
-          emit(Comment("statement definition"))
->>>>>>> a77f41eb
+          emit(Comment(s"statement definition $name, environment length ${environment.length}"))
           eraseValues(environment, freeVariables(body))
           transform(body)
         }
@@ -162,19 +156,11 @@
         val closureEnvironment = freeVariables(clauses).toList;
 
         val clauseNames = clauses.map { clause =>
-<<<<<<< HEAD
-          val clauseName = freshName(variable.name + "_clause")
-          defineFunction(clauseName, List(Parameter(objectType, "object"), Parameter(environmentType, "environment"), Parameter(stackPointerType, "stackPointer"))) {
+          val clauseName = freshName(variable.name + "_clause");
+          val parameters = clause.parameters.map { case machine.Variable(name, tpe) => Parameter(transform(tpe), name) }
+          defineFunction(Tailcc(), clauseName, Parameter(objectType, "object") +: parameters :+ Parameter(stackPointerType, "stackPointer")) {
             emit(Comment(s"statement new ${clauseName}, ${clause.parameters.length} parameters"))
             consumeObject(LocalReference(objectType, "object"), closureEnvironment, freeVariables(clause));
-            loadEnvironment(initialEnvironmentPointer, clause.parameters);
-=======
-          val clauseName = freshName(variable.name);
-          val parameters = clause.parameters.map { case machine.Variable(name, tpe) => Parameter(transform(tpe), name) }
-          defineFunction(Tailcc(), clauseName, Parameter(objectType, "obj") +: parameters :+ Parameter(stackPointerType, "stackPointer")) {
-            emit(Comment("statement new"))
-            consumeObject(LocalReference(objectType, "obj"), closureEnvironment, freeVariables(clause));
->>>>>>> a77f41eb
             eraseValues(clause.parameters, freeVariables(clause.body));
             transform(clause.body);
           }
@@ -206,26 +192,16 @@
         emit(ExtractValue(objectName, transform(value), 1));
         emit(GetElementPtr(pointerName, methodType, LocalReference(PointerType(), arrayName), List(tag)))
         emit(Load(functionName, methodType, LocalReference(PointerType(), pointerName)))
-<<<<<<< HEAD
-        emit(TailCall(LocalReference(methodType, functionName), List(LocalReference(objectType, objectName), initialEnvironmentPointer, getStackPointer())));
-=======
-        emit(tailCall(LocalReference(methodType, functionName), LocalReference(objectType, objName) +: arguments :+ getStackPointer()))
->>>>>>> a77f41eb
+        emit(tailCall(LocalReference(methodType, functionName), LocalReference(objectType, objectName) +: arguments :+ getStackPointer()))
         RetVoid()
 
       case machine.Allocate(ref @ machine.Variable(name, machine.Type.Reference(tpe)), init, evidence, rest) =>
         emit(Comment(s"statement allocate $name, type ${tpe}, init ${init.name}, evidence ${evidence.name}"))
         val idx = regionIndex(ref.tpe)
 
-<<<<<<< HEAD
-        val temporary = freshName("temporaryEvidence")
+        val temporary = freshName("tmpEvidence")
         val temporaryRef = LocalReference(StructureType(List(PointerType(), referenceType)), temporary)
-        emit(Call(temporary, temporaryRef.tpe, alloc, List(ConstantInt(idx), transform(evidence))));
-=======
-        val tmp = freshName("tmp")
-        val tmpRef = LocalReference(StructureType(List(PointerType(), referenceType)), tmp)
-        emit(Call(tmp, Ccc(), tmpRef.tpe, alloc, List(ConstantInt(idx), transform(evidence))));
->>>>>>> a77f41eb
+        emit(Call(temporary, Ccc(), temporaryRef.tpe, alloc, List(ConstantInt(idx), transform(evidence))));
 
         val ptr = freshName("pointer");
         val ptrRef = LocalReference(PointerType(), ptr)
@@ -278,14 +254,9 @@
         val frameEnvironment = freeVariables(frame).toList;
 
         val returnAddressName = freshName("returnAddress");
-<<<<<<< HEAD
-        defineFunction(returnAddressName, List(Parameter(environmentType, "environment"), Parameter(stackPointerType, "stackPointer"))) {
-          emit(Comment(s"statement pushFrame / return address, ${frameEnvironment.length} free variables"))
-=======
         val parameters = frame.parameters.map { case machine.Variable(name, tpe) => Parameter(transform(tpe), name) }
         defineFunction(Tailcc(), returnAddressName, parameters :+ Parameter(stackPointerType, "stackPointer")) {
-          emit(Comment("statement pushFrame / return address"))
->>>>>>> a77f41eb
+          emit(Comment(s"statement pushFrame / return address, ${frameEnvironment.length} free variables"))
           popEnvironment(frameEnvironment);
           // eraseValues(frameEnvironment, frameEnvironment) (unnecessary)
           eraseValues(frame.parameters, freeVariables(frame.body))
@@ -295,13 +266,8 @@
 
         // TODO cache based on environment
         val sharerName = freshName("sharer");
-<<<<<<< HEAD
-        defineFunction(sharerName, List(Parameter(stackPointerType, "stackPointer"))) {
+        defineFunction(Ccc(), sharerName, List(Parameter(stackPointerType, "stackPointer"))) {
           emit(Comment(s"statement pushFrame / sharer, ${frameEnvironment.length} free variables"))
-=======
-        defineFunction(Ccc(), sharerName, List(Parameter(stackPointerType, "stackPointer"))) {
-          emit(Comment("statement pushFrame / sharer"))
->>>>>>> a77f41eb
           popEnvironment(frameEnvironment);
           shareValues(frameEnvironment, Set.from(frameEnvironment));
           emit(Call("_", Ccc(), VoidType(), shareFrames, List(getStackPointer())));
@@ -310,13 +276,8 @@
 
         // TODO cache based on environment (careful, this is different from other erasers)
         val eraserName = freshName("eraser");
-<<<<<<< HEAD
-        defineFunction(eraserName, List(Parameter(stackPointerType, "stackPointer"))) {
+        defineFunction(Ccc(), eraserName, List(Parameter(stackPointerType, "stackPointer"))) {
           emit(Comment(s"statement pushFrame / eraser, ${frameEnvironment.length} free variables"))
-=======
-        defineFunction(Ccc(), eraserName, List(Parameter(stackPointerType, "stackPointer"))) {
-          emit(Comment("statement pushFrame / eraser"))
->>>>>>> a77f41eb
           popEnvironment(frameEnvironment);
           eraseValues(frameEnvironment, Set());
           emit(Call("_", Ccc(), VoidType(), eraseFrames, List(getStackPointer())));
@@ -338,25 +299,15 @@
         RetVoid()
 
       case machine.NewStack(variable, frame, rest) =>
-<<<<<<< HEAD
         emit(Comment(s"statement newStack ${variable.name}"))
-        emit(Call(variable.name, transform(variable.tpe), newStack, List()));
-=======
-        emit(Comment("statement newStack"))
         emit(Call(variable.name, Ccc(), transform(variable.tpe), newStack, List()));
->>>>>>> a77f41eb
 
         val frameEnvironment = freeVariables(frame).toList;
 
         val returnAddressName = freshName("returnAddress");
-<<<<<<< HEAD
-        defineFunction(returnAddressName, List(Parameter(environmentType, "environment"), Parameter(stackPointerType, "stackPointer"))) {
-          emit(Comment(s"statement newStack / return address, ${frameEnvironment.length} free variables"))
-=======
         val parameters = frame.parameters.map { case machine.Variable(name, tpe) => Parameter(transform(tpe), name) }
         defineFunction(Tailcc(), returnAddressName, parameters :+ Parameter(stackPointerType, "stackPointer")) {
-          emit(Comment("statement newStack / return address"))
->>>>>>> a77f41eb
+          emit(Comment(s"statement newStack / return address, ${frameEnvironment.length} free variables"))
           popEnvironment(frameEnvironment);
           // eraseValues(frameEnvironment, frameEnvironment) (unnecessary)
           eraseValues(frame.parameters, freeVariables(frame.body));
@@ -370,13 +321,8 @@
 
         // TODO cache based on environment (this is different from other sharers)
         val sharerName = freshName("sharer");
-<<<<<<< HEAD
-        defineFunction(sharerName, List(Parameter(stackPointerType, "stackPointer"))) {
+        defineFunction(Ccc(), sharerName, List(Parameter(stackPointerType, "stackPointer"))) {
           emit(Comment(s"statement newStack / sharer, ${frameEnvironment.length} free variables"))
-=======
-        defineFunction(Ccc(), sharerName, List(Parameter(stackPointerType, "stackPointer"))) {
-          emit(Comment("statement newStack / sharer"))
->>>>>>> a77f41eb
           popEnvironment(frameEnvironment);
           shareValues(frameEnvironment, Set.from(frameEnvironment));
           RetVoid()
@@ -384,13 +330,8 @@
 
         // TODO cache based on environment (careful, this is different from other erasers)
         val eraserName = freshName("eraser");
-<<<<<<< HEAD
-        defineFunction(eraserName, List(Parameter(stackPointerType, "stackPointer"))) {
+        defineFunction(Ccc(), eraserName, List(Parameter(stackPointerType, "stackPointer"))) {
           emit(Comment(s"statement newStack / eraser, ${frameEnvironment.length} free variables"))
-=======
-        defineFunction(Ccc(), eraserName, List(Parameter(stackPointerType, "stackPointer"))) {
-          emit(Comment("statement newStack / eraser"))
->>>>>>> a77f41eb
           popEnvironment(frameEnvironment);
           eraseValues(frameEnvironment, Set());
           emit(Call("_", Ccc(), VoidType(), free, List(getStackPointer())));
@@ -423,19 +364,11 @@
         emit(Comment(s"statement popStacks ${variable.name}, n=${n.name}"))
         // TODO Handle n (n+1 = number of stacks to pop)
         val newStackPointerName = freshName("stackPointer");
-<<<<<<< HEAD
-        val temporaryName = freshName(newStackPointerName + "_temporary");
+        val temporaryName = freshName(newStackPointerName + "_tmp");
         val temporaryReference = LocalReference(StructureType(List(stackType, stackPointerType)), temporaryName);
-        emit(Call(temporaryName, StructureType(List(stackType, stackPointerType)), popStacks, List(getStackPointer(), transform(n))));
+        emit(Call(temporaryName, Ccc(), StructureType(List(stackType, stackPointerType)), popStacks, List(getStackPointer(), transform(n))));
         emit(ExtractValue(variable.name, temporaryReference, 0));
         emit(ExtractValue(newStackPointerName, temporaryReference, 1));
-=======
-        val tmpName = freshName("tmp");
-        val tmpReference = LocalReference(StructureType(List(stackType, stackPointerType)), tmpName);
-        emit(Call(tmpName, Ccc(), StructureType(List(stackType, stackPointerType)), popStacks, List(getStackPointer(), transform(n))));
-        emit(ExtractValue(variable.name, tmpReference, 0));
-        emit(ExtractValue(newStackPointerName, tmpReference, 1));
->>>>>>> a77f41eb
         setStackPointer(LocalReference(stackPointerType, newStackPointerName));
 
         eraseValues(List(variable), freeVariables(rest));
@@ -474,12 +407,7 @@
         transform(rest)
 
       case machine.ForeignCall(machine.Variable(resultName, resultType), foreign, values, rest) =>
-<<<<<<< HEAD
         emit(Comment(s"statement foreignCall $resultName : $resultType, foreign $foreign, ${values.length} values"))
-        // TODO careful with calling convention?!?
-=======
-        emit(Comment("statement foreignCall"))
->>>>>>> a77f41eb
         val functionType = PointerType();
         shareValues(values, freeVariables(rest));
         emit(Call(resultName, Ccc(), transform(resultType), ConstantGlobal(functionType, foreign), values.map(transform)));
@@ -614,13 +542,8 @@
       val size = ConstantInt(environmentSize(environment));
       val eraser = getEraser(environment)
 
-<<<<<<< HEAD
-      emit(Call(objectReference.name, objectType, newObject, List(eraser, size)));
-      emit(Call(environmentReference.name, environmentType, objectEnvironment, List(objectReference)));
-=======
-      emit(Call(obj.name, Ccc(), objectType, newObject, List(eraser, size)));
-      emit(Call(env.name, Ccc(), environmentType, objectEnvironment, List(obj)));
->>>>>>> a77f41eb
+      emit(Call(objectReference.name, Ccc(), objectType, newObject, List(eraser, size)));
+      emit(Call(environmentReference.name, Ccc(), environmentType, objectEnvironment, List(objectReference)));
       shareValues(environment, freeInBody);
       storeEnvironment(environmentReference, environment);
       objectReference
@@ -631,19 +554,11 @@
     if (environment.isEmpty) {
       ()
     } else {
-<<<<<<< HEAD
       val environmentReference = LocalReference(environmentType, freshName("environment"));
-      emit(Call(environmentReference.name, environmentType, objectEnvironment, List(`object`)));
+      emit(Call(environmentReference.name, Ccc(), environmentType, objectEnvironment, List(`object`)));
       loadEnvironment(environmentReference, environment);
       shareValues(environment, freeInBody);
-      emit(Call("_", VoidType(), eraseObject, List(`object`)));
-=======
-      val env = LocalReference(environmentType, freshName("environment"));
-      emit(Call(env.name, Ccc(), environmentType, objectEnvironment, List(obj)));
-      loadEnvironment(env, environment);
-      shareValues(environment, freeInBody);
-      emit(Call("_", Ccc(), VoidType(), eraseObject, List(obj)));
->>>>>>> a77f41eb
+      emit(Call("_", Ccc(), VoidType(), eraseObject, List(`object`)));
     }
   }
 
