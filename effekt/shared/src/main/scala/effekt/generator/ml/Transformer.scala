package effekt
package generator
package ml

import effekt.context.Context
import effekt.lifted.*
import effekt.core.Id
import effekt.symbols.{ Module, Symbol, TermSymbol, Wildcard }
import effekt.util.messages.INTERNAL_ERROR
import effekt.util.paths.*
import kiama.output.PrettyPrinterTypes.Document

import scala.annotation.tailrec
import scala.language.implicitConversions
import scala.collection.mutable

object Transformer {

  def runMain(main: MLName): ml.Expr = CPS.runMain(main)

  def compilationUnit(mainSymbol: Symbol, core: ModuleDecl)(using C: Context): ml.Toplevel = {
    ml.Toplevel(toML(core)(using TransformerContext(C)), runMain(name(mainSymbol)))
  }

  /**
   * This is used for both: writing the files to and generating the `require` statements.
   */
  def path(m: Module)(using C: Context): String =
    (C.config.outputPath() / m.path.replace('/', '_')).unixPath + ".sml"


  // interfaces are typed structurally: we only generate one datatype for
  // each arity.
  case class CoData(name: MLName, accessors: List[MLName])

  case class TransformerContext(
    // for error reporting
    compilerContext: Context,

    recordCache: mutable.Map[Int, CoData] = mutable.Map.empty,
    accessorCache: mutable.Map[Id, MLName] = mutable.Map.empty
  )
  implicit def useAsContext(C: TransformerContext): Context = C.compilerContext



  def toML(p: Param): MLName = name(p.id)

  def toML(e: Argument)(using TransformerContext): ml.Expr = e match {
    case e: lifted.Expr => toML(e)
    case b: lifted.Block => toML(b)
    case e: lifted.Evidence => toML(e)
  }

  def toML(module: ModuleDecl)(using TransformerContext): List[ml.Binding] = {
    val decls = sortDeclarations(module.decls).flatMap(toML)
    val externs = module.externs.map(toML)
    val rest = sortDefinitions(module.definitions).map(toML)
    decls ++ externs ++ rest
  }

  /**
   * Sorts the definitions topologically. Fails if functions are mutually recursive, since this
   * is not supported by the ml backend, yet.
   *
   * Keep let-definitions in the order they are, since they might have observable side-effects
   */
  def sortDefinitions(defs: List[Definition])(using C: TransformerContext): List[Definition] = {
    def sort(defs: List[Definition], toSort: List[Definition]): List[Definition] = defs match {
      case (d: Definition.Let) :: rest  =>
        val sorted = sortTopologically(toSort, d => freeVariables(d).vars.keySet, d => d.id)
         sorted ++ (d :: sort(rest, Nil))
      case (d: Definition.Def) :: rest => sort(rest, d :: toSort)
      case Nil => sortTopologically(toSort, d => freeVariables(d).vars.keySet, d => d.id)
    }

    sort(defs, Nil)
  }

  def sortDeclarations(defs: List[Declaration])(using C: TransformerContext): List[Declaration] =
    sortTopologically(defs, d => freeTypeVariables(d), d => d.id)

  def sortTopologically[T](defs: List[T], dependencies: T => Set[Id], id: T => Id)(using C: TransformerContext): List[T] = {
    val ids = defs.map(id).toSet
    val fvs = defs.map{ d => id(d) -> dependencies(d).intersect(ids) }.toMap

    @tailrec
    def go(todo: List[T], out: List[T], emitted: Set[Id]): List[T] =
      if (todo.isEmpty) {
        out
      } else {
        val (noDependencies, rest) = todo.partition { d => (fvs(id(d)) -- emitted).isEmpty }
        if (noDependencies.isEmpty) {
          val mutuals = rest.map(id).mkString(", ")
          C.abort(s"Mutual definitions are currently not supported by this backend.\nThe following definitinos could be mutually recursive: ${mutuals} ")
        } else go(rest, noDependencies ++ out, emitted ++ noDependencies.map(id).toSet)
    }

    go(defs, Nil, Set.empty).reverse
  }

  def tpeToML(tpe: BlockType)(using C: TransformerContext): ml.Type = tpe match {
    case BlockType.Function(tparams, eparams, vparams, bparams, ret) if tparams.nonEmpty =>
      C.abort("polymorphic functions not supported")
    case BlockType.Function(Nil, Nil, Nil, Nil, resType) =>
      ml.Type.Fun(List(ml.Type.Unit), tpeToML(resType))
    case BlockType.Function(Nil, Nil, vtpes, Nil, resType) =>
      ml.Type.Fun(vtpes.map(tpeToML), tpeToML(resType))
    case BlockType.Function(tparams, eparams, vparams, bparams, result) =>
      C.abort("higher order functions currently not supported")
    case BlockType.Interface(typeConstructor, args) =>
      ml.Type.TApp(ml.Type.Data(interfaceNameFor(args.size)), args.map(tpeToML))
  }

  def tpeToML(tpe: ValueType)(using TransformerContext): ml.Type = tpe match {
    case lifted.Type.TUnit => ml.Type.Unit
    case lifted.Type.TInt => ml.Type.Integer
    case lifted.Type.TDouble => ml.Type.Real
    case lifted.Type.TBoolean => ml.Type.Bool
    case lifted.Type.TString => ml.Type.String
    case ValueType.Var(id) => ml.Type.Var(name(id))
    case ValueType.Data(id, Nil) => ml.Type.Data(name(id))
    case ValueType.Data(id, args) => ml.Type.TApp(ml.Type.Data(name(id)), args.map(tpeToML))
    case ValueType.Boxed(tpe) => tpeToML(tpe)
  }

  def toML(decl: Declaration)(using C: TransformerContext): List[ml.Binding] = decl match {

    case Declaration.Data(id: symbols.TypeConstructor.Record, tparams, List(ctor)) =>
      defineRecord(name(id), name(id.constructor), ctor.fields.map { f => name(f.id) })

    case Declaration.Data(id, tparams, ctors) =>
      def constructorToML(c: Constructor): (MLName, Option[ml.Type]) = c match {
        case Constructor(id, fields) =>
          val tpeList = fields.map { f => tpeToML(f.tpe) }
          val tpe = typesToTupleIsh(tpeList)
          (name(id), tpe)
      }

      val tvars: List[ml.Type.Var] = tparams.map(p => ml.Type.Var(name(p)))
      List(ml.Binding.DataBind(name(id), tvars, ctors map constructorToML))

    case Declaration.Interface(id, tparams, operations) =>
      defineInterface(id, operations.map { op => op.id })
  }

  def interfaceNameFor(arity: Int): MLName = MLName(s"Object${arity}")

  def defineInterface(typeName: Id, props: List[Id])(using C: TransformerContext): List[ml.Binding] = {
    val arity = props.size

    val interfaceName = interfaceNameFor(arity)
    val accessorNames = props.zipWithIndex.map { case (id, i) =>
      val name = MLName(s"member${i + 1}of${arity}")
      C.accessorCache.update(id, name)
      name
    }

    if C.recordCache.isDefinedAt(arity) then return Nil

    C.recordCache.update(arity, CoData(interfaceName, accessorNames))

    defineRecord(interfaceName, interfaceName, accessorNames)
  }

  def defineRecord(typeName: MLName, constructorName: MLName, fields: List[MLName])(using TransformerContext): List[ml.Binding] = {
    // we introduce one type var for each property, in order to avoid having to translate types
    val tvars: List[ml.Type.Var] = fields.map(_ => ml.Type.Var(freshName("a")))
    val dataDecl = ml.Binding.DataBind(typeName, tvars, List((constructorName, typesToTupleIsh(tvars))))

    val accessors = fields.zipWithIndex.map {
      case (fieldName, i) =>
        val arg = MLName("arg")
        // _, _, _, arg, _
        val patterns = fields.indices.map {
          j => if j == i then ml.Pattern.Named(arg) else ml.Pattern.Wild()
        }.toList

        ml.Binding.FunBind(fieldName,
          List(ml.Param.Patterned(ml.Pattern.Datatype(constructorName, patterns))),
          ml.Expr.Variable(arg))
    }
    dataDecl :: accessors
  }

  def toML(ext: Extern)(using TransformerContext): ml.Binding = ext match {
    case Extern.Def(id, tparams, params, ret, body) =>
      ml.FunBind(name(id), params map { p => ml.Param.Named(name(p.id.name)) }, RawExpr(body))
    case Extern.Include(contents) =>
      RawBind(contents)
  }

  def toMLExpr(stmt: Stmt)(using C: TransformerContext): CPS = stmt match {
    case lifted.Return(e) => CPS.pure(toML(e))

    case lifted.Get(id, ev, tpe) =>
      // ev (k => s => k s s)
      CPS.lift(ev.lifts,
        // TODO share the reified s
        CPS.reflected { k => CPS.reflected { s => k(s.reify)(s) }})


    case lifted.Put(id, ev, value) =>
      // ev (k => s2 => k () value)
      CPS.lift(ev.lifts,
        CPS.reflected { k => CPS.reflected { s2 => k(ml.Consts.unitVal)(toML(value)) }})

    case lifted.App(b, targs, args) => CPS.inline { k =>
      ml.Expr.Call(toML(b), (args map toML) ++ List(k.reify))
    }

    // As long as one of the two branches is known to be in CPS we "pull out" the
    // static continuation.
    // Then, the continuation is reified in order to generate a join-point.
    case lifted.If(cond, thn, els) =>
      CPS.reified(CPS.zip(toMLExpr(thn), toMLExpr(els)) { case (e1, e2) =>
        CPS.reified {
          ml.If(toML(cond), e1, e2)
        }
      }.reify())

    case lifted.Val(id, binding, body) =>
      toMLExpr(binding).flatMap { value =>
        toMLExpr(body).mapComputation { b => ml.mkLet(List(ml.ValBind(name(id), value)), b) }
      }

    case lifted.Match(scrutinee, clauses, default) =>
      def clauseToML(c: (Id, BlockLit)): (ml.Pattern, CPS) = {
        val (id, b) = c
        val binders = b.params.map(p => ml.Pattern.Named(name(p.id)))
        val pattern = ml.Pattern.Datatype(name(id), binders)
        (pattern, toMLExpr(b.body))
      }

      val (patterns, bodies) = clauses.map(clauseToML).unzip

      // We eta-expand all computations (including the default clause).
      val prog = CPS.zipAll(default.toList.map(toMLExpr) ++ bodies) {
        // no default clause
        case mlBodies if default.isEmpty =>
          val mlClauses = (patterns zip mlBodies).map { ml.MatchClause.apply }
          CPS.reified(ml.Match(toML(scrutinee), mlClauses, None))

        case default :: mlBodies =>
          val mlClauses = (patterns zip mlBodies).map { ml.MatchClause.apply }
          CPS.reified(ml.Match(toML(scrutinee), mlClauses, Some(default)))

        case _ => INTERNAL_ERROR("Cannot happen since default is non empty")
      }

      // create join points
      CPS.reified(prog.reify())

    // TODO maybe don't drop the continuation here? Although, it is dead code.
    case lifted.Hole() => CPS.inline { k => ml.Expr.RawExpr("raise Hole") }

    case lifted.Scope(definitions, body) => CPS.reflected { k =>
      // TODO couldn't it be that the definitions require the continuation?
      //  Right now, the continuation is only passed to the body.
      toMLExpr(body)(k).mapComputation { b => ml.mkLet(sortDefinitions(definitions).map(toML), b) }
    }

    case lifted.Alloc(id, init, region, ev, body) if region == symbols.builtins.globalRegion =>
      CPS.inline { k =>
        val bind = ml.Binding.ValBind(name(id), ml.Expr.Ref(toML(init)))
        ml.mkLet(List(bind), toMLExpr(body)(k).reify())
      }

    case lifted.Alloc(id, init, region, ev, body) =>
      CPS.inline { k =>
        val bind = ml.Binding.ValBind(name(id), ml.Call(ml.Consts.fresh)(ml.Variable(name(region)), toML(init)))
        ml.mkLet(List(bind), toMLExpr(body)(k).reify())
      }

    // Only used before monomorphization
    // [[ state(init) { (ev, x) => stmt } ]]_k = [[ { ev => stmt } ]] LIFT_STATE (a => s => k a)
    case Var(init, Block.BlockLit(_, List(ev, x), body)) =>
      CPS.inline { k =>
        // a => s => k a
        val returnCont = Continuation.Static { a => CPS.reflected { s => k(a) } }

        // m => k => s => m (a => k a s)
        def lift = {
          val m = freshName("m")
          val k = freshName("k")
          val a = freshName("a")
          val s = freshName("s")
          ml.Lambda(m)(ml.Lambda(k)(ml.Lambda(s)(
            ml.Call(m)(ml.Lambda(a)(ml.Call(ml.Call(k)(a))(s))))))
        }

        ml.mkLet(List(Binding.ValBind(name(ev.id), lift)),
          toMLExpr(body)(returnCont)(toML(init)).reify())
      }
    // after monomorphization
    case Var(init, Block.BlockLit(_, List(x), body)) =>
      CPS.reflected { k =>
        // a => s => k a
        val returnCont = Continuation.Static { a => CPS.reflected { s => k(a) } }
        toMLExpr(body)(returnCont)(toML(init))
      }
    case v: Var => C.panic("The body of var is always a block lit with two arguments (evidence and block)")

    // Only used before monomorphization
    case lifted.Try(body, handler) =>
      val args = ml.Consts.lift :: handler.map(toML)
      CPS.reflected { k =>
        CPS.reset(ml.Call(toML(body))(args: _*))(k)
      }

    case Reset(body) =>
      toMLExpr(body)(CPS.pure)

    // non-monomorphized version (without the scoped resumptions requirement)
    // [[ shift(ev, {k} => body) ]] = ev(k1 => k2 => let k ev a = ev (k1 a) in [[ body ]] k2)
    //    case Shift(ev, Block.BlockLit(tparams, List(kparam), body)) =>
    //      CPS.lift(ev.lifts, CPS.inline { k1 =>
    //        val a = freshName("a")
    //        val ev = freshName("ev")
    //        mkLet(List(
    //          ml.Binding.FunBind(toML(kparam), List(ml.Param.Named(ev), ml.Param.Named(a)),
    //            ml.Call(ev)(ml.Call(k1.reify)(ml.Expr.Variable(a))))),
    //          toMLExpr(body).reify())
    //      })

    // monomorphized version (with scoped resumptions requirement)
    case Shift(ev, body) =>
      CPS.lift(ev.lifts, CPS.reflected(CPS.reflect(toML(body))))

    //    case Shift(_, _) => INTERNAL_ERROR("Should not happen, body of shift is always a block lit with one parameter for the continuation.")

    // Only used before monomorphization
    case Region(body) =>
      CPS.inline { k => ml.Call(ml.Call(ml.Consts.withRegion)(toML(body)), List(k.reify)) }
  }

  def createBinder(id: Symbol, binding: Expr)(using TransformerContext): Binding = {
    ml.ValBind(name(id), toML(binding))
  }

  def createBinder(id: Symbol, binding: Block)(using TransformerContext): Binding = {
    binding match {
      case BlockLit(tparams, params, body) =>
        val k = freshName("k")
        ml.FunBind(name(id), params.map(p => ml.Param.Named(toML(p))) :+ ml.Param.Named(k), toMLExpr(body)(ml.Variable(k)).reify())
      case New(impl) =>
        toML(impl) match {
          case ml.Lambda(ps, body) =>
            ml.FunBind(name(id), ps, body)
          case other => ml.ValBind(name(id), other)
        }
      case _ =>
        ml.ValBind(name(id), toML(binding))
    }
  }

  def toML(defn: Definition)(using C: TransformerContext): ml.Binding = defn match {
    case Definition.Def(id, block) => createBinder(id, block)
    case Definition.Let(Wildcard(), binding) => ml.Binding.AnonBind(toML(binding))
    case Definition.Let(id, binding) => createBinder(id, binding)
  }

  def toML(block: BlockLit)(using TransformerContext): ml.Lambda = block match {
    case BlockLit(tparams, params, body) =>
      val k = freshName("k")
      ml.Lambda(params.map { p => ml.Param.Named(name(p.id)) } :+ ml.Param.Named(k), toMLExpr(body)(ml.Variable(k)).reify())
  }

  def toML(block: Block)(using C: TransformerContext): ml.Expr = block match {
    case lifted.BlockVar(id, _) =>
      Variable(name(id))

    case b @ lifted.BlockLit(_, _, _) =>
      toML(b)

    case lifted.Member(b, field, annotatedType) =>
<<<<<<< HEAD
      ml.Call(name(field))(ml.Call(toML(b))())
=======
      ml.Call(C.accessorCache(field))(toML(b))
>>>>>>> c9dd2287

    case lifted.Unbox(e) => toML(e) // not sound

    case lifted.New(impl) => toML(impl)
  }

  def toML(impl: Implementation)(using TransformerContext): ml.Expr = impl match {
    case Implementation(interface, operations) =>
<<<<<<< HEAD
      ml.Lambda() {
        ml.Expr.Make(name(interface.name), expsToTupleIsh(operations map toML))
      }
=======
      ml.Expr.Make(interfaceNameFor(operations.size), expsToTupleIsh(operations map toML))
>>>>>>> c9dd2287
  }

  def toML(op: Operation)(using TransformerContext): ml.Expr = toML(op.implementation)

  def toML(scope: Evidence): ml.Expr = scope match {
    case Evidence(Nil) => Consts.here
    case Evidence(ev :: Nil) => toML(ev)
    case Evidence(scopes) =>
      scopes.map(toML).reduce(ml.Call(Consts.nested)(_, _))
  }

  def toML(l: Lift): ml.Expr = l match {
    case Lift.Try() => Consts.lift
    case Lift.Var(x) => Variable(name(x))
    case Lift.Reg() => Consts.lift
  }

  def toML(expr: Expr)(using C: TransformerContext): ml.Expr = expr match {
    case l: Literal =>
      def numberString(x: AnyVal): ml.Expr = {
        val s = x.toString
        if (s.startsWith("-")) {
          ml.RawExpr(s"~${s.substring(1)}")
        } else ml.RawValue(s)
      }

      l.value match {
        case v: Byte => numberString(v)
        case v: Short => numberString(v)
        case v: Int => numberString(v)
        case v: Long => numberString(v)
        case v: Float => numberString(v)
        case v: Double => numberString(v)
        case _: Unit => Consts.unitVal
        case v: String => MLString(v)
        case v: Boolean => if (v) Consts.trueVal else Consts.falseVal
        case _ => ml.RawValue(l.value.toString)
      }
    case ValueVar(id, _) => ml.Variable(name(id))

    case PureApp(b, _, args) =>
      val mlArgs = args map {
        case e: Expr => toML(e)
        case b: Block => toML(b)
        case e: Evidence => toML(e)
      }
      b match {
        // TODO do not use symbols here, but look up in module declaration
        case BlockVar(id@symbols.Constructor(_, _, _, symbols.TypeConstructor.DataType(_, _, _)), _) =>
          ml.Expr.Make(name(id), expsToTupleIsh(mlArgs))
        case BlockVar(id@symbols.Constructor(_, _, _, symbols.TypeConstructor.Record(_, _, _)), _) =>
          ml.Expr.Make(name(id), expsToTupleIsh(mlArgs))
        case _ => ml.Call(toML(b), mlArgs)
      }

    case Select(b, field, _) =>
      ml.Call(name(field))(toML(b))

    case Run(s) => toMLExpr(s).run

    case Box(b) => toML(b) // not sound
  }

  enum Continuation {
    case Dynamic(cont: ml.Expr)
    case Static(cont: ml.Expr => CPS)

    // Apply this continuation to its argument
    def apply(e: ml.Expr): CPS = this match {
      case Continuation.Dynamic(k) => CPS.reified(ml.Call(k)(e))
      case Continuation.Static(k) => k(e)
    }

    // Reify this continuation fully into an ML expression
    def reify: ml.Expr = this match {
      case Continuation.Dynamic(k) => k
      case Continuation.Static(k) =>
        val a = freshName("a")
        ml.Lambda(ml.Param.Named(a)) { k(ml.Variable(a)).reify() }
    }

    // Reflect one layer of this continuation
    def reflect: ml.Expr => CPS = this match {
      case Continuation.Static(k) => k
      // here reflection could also be improved
      case Continuation.Dynamic(k) => a => CPS.reified(ml.Call(k)(a))
    }
  }


  enum CPS {

    case Reflected(prog: Continuation => CPS)
    case Reified(prog: ml.Expr)

    // TODO maybe differentiate between reflected control and state?
    //    case class State(expr: ml.Expr)
    //    case ReflectState(prog: State => CPS)

    // "reset" this CPS term with the given continuation
    def apply(k: Continuation): CPS = this match {
      case CPS.Reflected(prog) => prog(k)
      case CPS.Reified(prog) => CPS.reflect(prog)(k)
    }
    def apply(k: ml.Expr): CPS = apply(Continuation.Dynamic(k))
    def apply(k: ml.Expr => CPS): CPS = apply(Continuation.Static(k))

    def flatMap(f: ml.Expr => CPS): CPS = this match {
      case Reflected(prog) => Reflected(k => prog(Continuation.Static(a => f(a)(k))))
      case Reified(prog) => Reflected(k => CPS.reflect(prog)(Continuation.Static(a => f(a)(k))) )
    }

    def map(f: ml.Expr => ml.Expr): CPS = flatMap(a => CPS.pure(f(a)))
    def run: ml.Expr = apply(Continuation.Static(a => CPS.reified(a))).reify()

    // Recursively reify this CPS computation into an ML expression
    def reify(): ml.Expr  = this match {
      case Reflected(prog) =>
        val k = freshName("k")
        ml.Lambda(ml.Param.Named(k))(prog(Continuation.Dynamic(ml.Expr.Variable(k))).reify())
      case Reified(prog) => prog
    }

    // f(LAM k => BODY[k])   =  LAM k => f(BODY[k])
    def mapComputation(f: ml.Expr => ml.Expr): CPS = flatMapComputation { e => CPS.Reified(f(e)) }

    def flatMapComputation(f: ml.Expr => CPS): CPS = this match {
      case CPS.Reflected(prog) => CPS.reflected { k => prog(k).flatMapComputation(f) }
      case CPS.Reified(prog) => f(prog)
    }

  }

  object CPS {
    def reified(prog: ml.Expr): CPS = Reified(prog)
    def reflected(prog: Continuation => CPS): CPS = Reflected(prog)
    def inline(prog: Continuation => ml.Expr): CPS = Reflected(k => CPS.reified(prog(k)))

    // used for join points to distribute continuations to the outside (see if)
    //  zip (LAM k => s) e f = LAM k => zip s[k] (e k.reify) f
    //  zip e1 e2 f          = f e1 e2
    def zip(c1: CPS, c2: CPS)(f: (ml.Expr, ml.Expr) => CPS): CPS = (c1, c2) match {
      case (CPS.Reified(prog1), CPS.Reified(prog2)) => f(prog1, prog2)
      case _ => CPS.reflected { k => zip(c1(k), c2(k))(f) }
    }

    // generalizing zip from two computations to many (used by match)
    def zipAll(cs: List[CPS])(f: List[ml.Expr] => CPS): CPS =
      if cs.forall {
          case _: Reified => true
          case _ => false
        }
      then f(cs.collect { case Reified(prog) => prog })
      else CPS.reflected { k => zipAll(cs.map(_.apply(k)))(f) }

    def reset(prog: ml.Expr): CPS =
      reflect(prog)(pure)

    // fn a => fn k2 => k2(a)
    def pure: Continuation =
      Continuation.Static { a => CPS.reflected { k2 => k2(a) }}

    // reflect one layer of CPS
    def reflect(e: ml.Expr): Continuation => CPS = e match {
      // (k => )
      case ml.Expr.Lambda(List(ml.Param.Named(k)), body) =>
        kValue => CPS.reified(utils.substituteTerms(body)(k -> kValue.reify))
      case ml.Expr.Lambda(ml.Param.Named(k) :: ps, body) =>
        kValue => CPS.reified(ml.Expr.Lambda(ps, utils.substituteTerms(body)(k -> kValue.reify)))
      case e =>
        k => CPS.reified(ml.Call(e)(k.reify))
    }

    // [[ Try() ]] = m k1 k2 => m (fn a => k1 a k2);
    def lift(lifts: List[Lift], m: CPS): CPS = lifts match {

      // [[ [Try :: evs](m) ]] = [[evs]](k1 => k2 => m(a => k1 a k2))
      case Lift.Try() :: lifts =>
        lift(lifts, CPS.reflected { k1 => CPS.reflected { k2 =>
          m.apply(a => k1(a)(k2))
        }})

      // [[ [Try :: evs](m) ]] = [[evs]](k => s => m(a => k a s))
      case Lift.Reg() :: lifts =>
        lift(lifts, CPS.reflected { k => CPS.reflected { s =>
          m.apply(a => k(a)(s))
        }})

      // [[ [ev :: evs](m) ]] = [[evs]]( [[ev]](m) )
      case Lift.Var(x) :: lifts =>
        CPS.reified(ml.Call(Variable(name(x)))(lift(lifts, m).reify()))

      case Nil => m
    }

    // TODO actually find main function and reflect body (passing static ID continuation)
    def runMain(main: MLName): ml.Expr =
      // when using monomorphization
      ml.Call(main)(id)
      // when not using monomorphization
      // ml.Call(main)(id, id)

    def id =
      val a = MLName("a")
      ml.Lambda(ml.Param.Named(a))(ml.Variable(a))
  }

  def typesToTupleIsh(types: List[ml.Type]): Option[ml.Type] = types match {
    case Nil => None
    case one :: Nil => Some(one)
    case fieldTypes => Some(ml.Type.Tuple(fieldTypes))
  }

  def expsToTupleIsh(exps: List[ml.Expr]): Option[ml.Expr] = exps match {
    case Nil => None
    case one :: Nil => Some(one)
    case exps => Some(ml.Expr.Tuple(exps))
  }
}<|MERGE_RESOLUTION|>--- conflicted
+++ resolved
@@ -374,11 +374,7 @@
       toML(b)
 
     case lifted.Member(b, field, annotatedType) =>
-<<<<<<< HEAD
-      ml.Call(name(field))(ml.Call(toML(b))())
-=======
-      ml.Call(C.accessorCache(field))(toML(b))
->>>>>>> c9dd2287
+      ml.Call(C.accessorCache(field))(ml.Call(toML(b))())
 
     case lifted.Unbox(e) => toML(e) // not sound
 
@@ -387,13 +383,9 @@
 
   def toML(impl: Implementation)(using TransformerContext): ml.Expr = impl match {
     case Implementation(interface, operations) =>
-<<<<<<< HEAD
       ml.Lambda() {
-        ml.Expr.Make(name(interface.name), expsToTupleIsh(operations map toML))
-      }
-=======
-      ml.Expr.Make(interfaceNameFor(operations.size), expsToTupleIsh(operations map toML))
->>>>>>> c9dd2287
+        ml.Expr.Make(interfaceNameFor(operations.size), expsToTupleIsh(operations map toML))
+      }
   }
 
   def toML(op: Operation)(using TransformerContext): ml.Expr = toML(op.implementation)
