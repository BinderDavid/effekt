package effekt
package generator
package ml

import effekt.context.Context
import effekt.lifted.LiftInference

<<<<<<< HEAD
import effekt.util.paths.*
import effekt.util.messages.{ INTERNAL_ERROR, FIXME }
=======
>>>>>>> 7e056fcc
import kiama.output.PrettyPrinterTypes.Document
import kiama.util.Source


class ML extends Compiler[String] {

  // Implementation of the Compiler Interface:
  // -----------------------------------------
  def extension = ".sml"

  override def prettyIR(source: Source, stage: Stage)(using Context): Option[Document] = stage match {
    case Stage.Core => steps.afterCore(source).map { res => core.PrettyPrinter.format(res.core) }
    case Stage.Lifted => steps.afterLift(source).map { res => lifted.PrettyPrinter.format(res.core) }
    case Stage.Machine => None
    case Stage.Target => steps.afterML(source).map { res => pretty(res) }
  }

  override def treeIR(source: Source, stage: Stage)(using Context): Option[Any] = stage match {
    case Stage.Core => Core(source).map { res => res.core }
    case Stage.Lifted => (Core andThen LiftInference)(source).map { res => res.core }
    case Stage.Machine => None
    case Stage.Target => steps.afterML(source)
  }

  override def compile(source: Source)(using C: Context) = Compile(source)


  // The Compilation Pipeline
  // ------------------------
  // Source => Core => Lifted => ML
  lazy val Compile = allToCore(Core) andThen Aggregate andThen LiftInference andThen ToML map {
    case (mainFile, prog) => (Map(mainFile -> pretty(prog)), mainFile)
  }

  lazy val Core = Phase.cached("core") {
    Frontend andThen Middleend
  }

  lazy val ToML = Phase("ml") {
    case PhaseResult.CoreLifted(source, tree, mod, core) =>
      val mainSymbol = Context.checkMain(mod)
      val mainFile = path(mod)
      mainFile -> ml.Transformer.compilationUnit(mainSymbol, core)
  }

<<<<<<< HEAD
  def tpeToML(tpe: ValueType)(using Context): ml.Type = tpe match {
    case lifted.Type.TUnit => ml.Type.Unit
    case lifted.Type.TInt => ml.Type.Integer
    case lifted.Type.TDouble => ml.Type.Real
    case lifted.Type.TBoolean => ml.Type.Bool
    case lifted.Type.TString => ml.Type.String
    case ValueType.Var(id) => ml.Type.Var(name(id))
    case ValueType.Data(id, Nil) => ml.Type.Data(name(id))
    case ValueType.Data(id, args) => ml.Type.TApp(ml.Type.Data(name(id)), args.map(tpeToML))
    case ValueType.Boxed(tpe) => tpeToML(tpe)
  }

  def toML(decl: Declaration)(using C: Context): List[ml.Binding] = decl match {
    // TODO
    case Declaration.Data(id: symbols.TypeConstructor.Record, tparams, List(ctor)) =>
      recordRep(id, id.constructor, ctor.fields.map { f => f.id })

    case Data(id, tparams, ctors) =>
      def constructorToML(c: Constructor): (MLName, Option[ml.Type]) = c match {
        case Constructor(id, fields) =>
          val tpeList = fields.map { f => tpeToML(f.tpe) }
          val tpe = typesToTupleIsh(tpeList)
          (name(id), tpe)
      }

      val tvars: List[ml.Type.Var] = tparams.map(p => ml.Type.Var(name(p)))
      List(ml.Binding.DataBind(name(id), tvars, ctors map constructorToML))

    case Declaration.Interface(id, tparams, operations) =>
      recordRep(id, id, operations.map { op => op.id })
  }

  def recordRep(typeName: Id, caseName: Id, props: List[Id])(using Context): List[ml.Binding] = {
    // we introduce one type var for each property, in order to avoid having to translate types
    val tvars: List[ml.Type.Var] = props.map(_ => ml.Type.Var(freshName("arg")))
    val dataDecl = ml.Binding.DataBind(name(typeName), tvars, List((name(caseName), typesToTupleIsh(tvars))))
    val accessors = props.zipWithIndex.map {
      case (fieldName, i) =>
        // _, _, _, arg, _
        val patterns = props.indices.map {
          j => if j == i then ml.Pattern.Named(name(fieldName)) else ml.Pattern.Wild()
        }.toList
        val pattern = ml.Pattern.Datatype(name(caseName), patterns)
        val args = List(ml.Param.Patterned(pattern))
        val body = ml.Expr.Variable(name(fieldName))
        ml.Binding.FunBind(dataSelectorName(caseName, fieldName), args, body)
    }
    dataDecl :: accessors
  }

  def toML(ext: Extern)(using Context): ml.Binding = ext match {
    case Extern.Def(id, tparams, params, ret, body) =>
      ml.FunBind(name(id), params map (paramToML(_, false)), RawExpr(body))
    case Extern.Include(contents) =>
      RawBind(contents)
  }

  def paramToML(p: Param, unique: Boolean = true)(using Context): ml.Param = {
    val id = if (unique) name(p.id) else MLName(p.id.name.toString)
    ml.Param.Named(id)
  }

  def toMLExpr(stmt: Stmt)(using C: Context): CPS = stmt match {
    case lifted.Return(e) => CPS.pure(toML(e))

    case lifted.App(lifted.Member(lifted.BlockVar(x, _), symbols.builtins.TState.get, tpe), List(), List(ev)) =>
      CPS.pure(ml.Expr.Deref(ml.Variable(name(x))))

    case lifted.App(lifted.Member(lifted.BlockVar(x, _), symbols.builtins.TState.put, tpe), List(), List(ev, arg)) =>
      CPS.pure(ml.Expr.Assign(ml.Variable(name(x)), toML(arg)))

    case lifted.App(b, targs, args) => CPS.inline { k => ml.Expr.Call(ml.Expr.Call(toML(b), args map toML), List(k.reify)) }

    case lifted.If(cond, thn, els) =>
      CPS.join { k =>
        ml.If(toML(cond), toMLExpr(thn)(k), toMLExpr(els)(k))
      }

    case lifted.Val(id, binding, body) =>
      toMLExpr(binding).flatMap { value =>
        CPS.inline { k =>
          ml.mkLet(List(ml.ValBind(name(id), value)), toMLExpr(body)(k))
        }
      }

    case lifted.Match(scrutinee, clauses, default) => CPS.join { k =>
      def clauseToML(c: (Id, BlockLit)): ml.MatchClause = {
        val (id, b) = c
        val binders = b.params.map(p => ml.Pattern.Named(name(p.id)))
        val pattern = ml.Pattern.Datatype(name(id), binders)
        val body = toMLExpr(b.body)(k)
        ml.MatchClause(pattern, body)
      }

      ml.Match(toML(scrutinee), clauses map clauseToML, default map { d => toMLExpr(d)(k) })
    }

    // TODO maybe don't drop the continuation here? Although, it is dead code.
    case lifted.Hole() => CPS.inline { k => ml.Expr.RawExpr("raise Hole") }

    case lifted.Scope(definitions, body) => CPS.inline { k => ml.mkLet(definitions.map(toML), toMLExpr(body)(k)) }

    case lifted.State(id, init, region, ev, body) if region == symbols.builtins.globalRegion =>
      CPS.inline { k =>
        val bind = ml.Binding.ValBind(name(id), ml.Expr.Ref(toML(init)))
        ml.mkLet(List(bind), toMLExpr(body)(k))
      }

    case lifted.State(id, init, region, ev, body) =>
      CPS.inline { k =>
        val bind = ml.Binding.ValBind(name(id), ml.Call(ml.Consts.fresh)(ml.Variable(name(region)), toML(init)))
        ml.mkLet(List(bind), toMLExpr(body)(k))
      }

    case lifted.Try(body, handler) =>
      val args = ml.Consts.lift :: handler.map(toML)
      CPS.inline { k =>
        ml.Call(CPS.reset(ml.Call(toML(body))(args: _*)), List(k.reify))
      }

    case Reset(body) => CPS.join { k => ml.Call(toMLExpr(body).apply(CPS.pure), List(k.reify)) }

    // [[ shift(ev, {k} => body) ]] = ev(k1 => k2 => let k ev a = ev (k1 a) in [[ body ]] k2)
    case Shift(ev, Block.BlockLit(tparams, List(kparam), body)) =>
      CPS.lift(ev.lifts, CPS.inline { k1 =>
        val a = freshName("a")
        val ev = freshName("ev")
        mkLet(List(
          ml.Binding.FunBind(toML(kparam), List(ml.Param.Named(ev), ml.Param.Named(a)),
            ml.Call(ev)(ml.Call(k1.reify)(ml.Expr.Variable(a))))),
          toMLExpr(body).reify())
      })

    case Shift(_, _) => INTERNAL_ERROR("Should not happen, body of shift is always a block lit with one parameter for the continuation.")

    case Region(body) =>
      CPS.inline { k => ml.Call(ml.Call(ml.Consts.withRegion)(toML(body)), List(k.reify)) }
  }

  def createBinder(id: Symbol, binding: Expr)(using Context): Binding = {
    ml.ValBind(name(id), toML(binding))
  }

  def createBinder(id: Symbol, binding: Block)(using Context): Binding = {
    binding match {
      case BlockLit(tparams, params, body) =>
        val k = freshName("k")
        ml.FunBind(name(id), params.map(p => ml.Param.Named(toML(p))) :+ ml.Param.Named(k), toMLExpr(body)(ml.Variable(k)))
      case _ =>
        ml.ValBind(name(id), toML(binding))
    }
  }

  def toML(defn: Definition)(using C: Context): ml.Binding = defn match {
    case Definition.Def(id, block) => createBinder(id, block)
    case Definition.Let(Wildcard(), binding) => ml.Binding.AnonBind(toML(binding))
    case Definition.Let(id, binding) => createBinder(id, binding)
  }

  def toML(block: BlockLit)(using Context): ml.Lambda = block match {
    case BlockLit(tparams, params, body) =>
      val k = freshName("k")
      ml.Lambda(params.map(paramToML(_)) :+ ml.Param.Named(k), toMLExpr(body)(ml.Variable(k)))
  }

  def toML(block: Block)(using C: Context): ml.Expr = block match {
    case lifted.BlockVar(id, _) =>
      Variable(name(id))

    case b @ lifted.BlockLit(_, _, _) =>
      toML(b)

    case lifted.Member(b, field, annotatedType) =>
      val selector = field match {
        case op: symbols.Operation =>
          dataSelectorName(op.interface, op)
        case f: symbols.Field => fieldSelectorName(f)
        case _: symbols.TermSymbol => C.panic("TermSymbol Member is not supported")
      }
      ml.Call(selector)(toML(b))

    case lifted.Unbox(e) => toML(e) // not sound

    case lifted.New(impl) => toML(impl)
  }

  def toML(impl: Implementation)(using Context): ml.Expr = impl match {
    case Implementation(interface, operations) =>
      ml.Expr.Make(name(interface.name), expsToTupleIsh(operations map toML))
  }

  def toML(op: Operation)(using Context): ml.Expr = {
    val Operation(_, implementation) = op
    toML(implementation)
  }

  def toML(scope: Evidence): ml.Expr = scope match {
    case Evidence(Nil) => Consts.here
    case Evidence(ev :: Nil) => toML(ev)
    case Evidence(scopes) =>
      scopes.map(toML).reduce(ml.Call(Consts.nested)(_, _))
  }

  def toML(l: Lift): ml.Expr = l match {
    case Lift.Try() => Consts.lift
    case Lift.Var(x) => Variable(name(x))
    case Lift.Reg() => effekt.util.messages.FIXME(Consts.lift, "Translate to proper lift on state")
  }

  def toML(expr: Expr)(using C: Context): ml.Expr = expr match {
    case l: Literal =>
      def numberString(x: AnyVal): ml.Expr = {
        val s = x.toString
        if (s.startsWith("-")) {
          ml.RawExpr(s"~${s.substring(1)}")
        } else ml.RawValue(s)
      }

      l.value match {
        case v: Byte => numberString(v)
        case v: Short => numberString(v)
        case v: Int => numberString(v)
        case v: Long => numberString(v)
        case v: Float => numberString(v)
        case v: Double => numberString(v)
        case _: Unit => Consts.unitVal
        case v: String => MLString(v)
        case v: Boolean => if (v) Consts.trueVal else Consts.falseVal
        case _ => ml.RawValue(l.value.toString)
      }
    case ValueVar(id, _) => ml.Variable(name(id))

    case PureApp(b, _, args) =>
      val mlArgs = args map {
        case e: Expr => toML(e)
        case b: Block => toML(b)
        case e: Evidence => toML(e)
      }
      b match {
        case BlockVar(id@symbols.Constructor(_, _, _, symbols.TypeConstructor.DataType(_, _, _)), _) =>
          ml.Expr.Make(name(id), expsToTupleIsh(mlArgs))
        case BlockVar(id@symbols.Constructor(_, _, _, symbols.TypeConstructor.Record(_, _, _)), _) =>
          ml.Expr.Make(name(id), expsToTupleIsh(mlArgs))
        case _ => ml.Call(toML(b), mlArgs)
      }

    case Select(b, field, _) =>
      ml.Call(fieldSelectorName(field))(toML(b))

    case Run(s) => toMLExpr(s).run

    case Box(b) => toML(b) // not sound
  }

  enum Continuation {
    case Dynamic(cont: ml.Expr)
    case Static(cont: ml.Expr => ml.Expr)

    def apply(e: ml.Expr): ml.Expr = this match {
      case Continuation.Dynamic(k) => ml.Call(k)(e)
      case Continuation.Static(k) => k(e)
    }
    def reify: ml.Expr = this match {
      case Continuation.Dynamic(k) => k
      case Continuation.Static(k) =>
        val a = freshName("a")
        ml.Lambda(ml.Param.Named(a))(k(ml.Variable(a)))
    }
    def reflect: ml.Expr => ml.Expr = this match {
      case Continuation.Static(k) => k
      case Continuation.Dynamic(k) => a => ml.Call(k)(a)
    }
  }

  class CPS(prog: Continuation => ml.Expr) {
    def apply(k: Continuation): ml.Expr = prog(k)
    def apply(k: ml.Expr): ml.Expr = prog(Continuation.Dynamic(k))
    def apply(k: ml.Expr => ml.Expr): ml.Expr = prog(Continuation.Static(k))

    def flatMap(f: ml.Expr => CPS): CPS = CPS.inline(k => prog(Continuation.Static(a => f(a)(k))))
    def map(f: ml.Expr => ml.Expr): CPS = flatMap(a => CPS.pure(f(a)))
    def run: ml.Expr = prog(Continuation.Static(a => a))
    def reify(): ml.Expr =
      val k = freshName("k")
      ml.Lambda(ml.Param.Named(k))(this.apply(Continuation.Dynamic(ml.Expr.Variable(k))))
  }

  object CPS {

    def inline(prog: Continuation => ml.Expr): CPS = CPS(prog)
    def join(prog: Continuation => ml.Expr): CPS = CPS {
      case k: Continuation.Dynamic => prog(k)
      case k: Continuation.Static =>
        val kName = freshName("k")
        mkLet(List(ValBind(kName, k.reify)), prog(Continuation.Dynamic(ml.Variable(kName))))
    }

    def reset(prog: ml.Expr): ml.Expr =
      ml.Call(prog, List(pure))

    // fn a => fn k2 => k2(a)
    def pure: ml.Expr =
      val a = freshName("a")
      val k2 = freshName("k2")
      ml.Lambda(ml.Param.Named(a)) { ml.Lambda(ml.Param.Named(k2)) { ml.Call(ml.Variable(k2), List(ml.Variable(a))) }}

    def pure(expr: ml.Expr): CPS = CPS.inline(k => k(expr))

    def reflect(e: ml.Expr): CPS =
      CPS.join { k => ml.Call(e)(k.reify) }

    // [[ Try() ]] = m k1 k2 => m (fn a => k1 a k2);
    def lift(lifts: List[Lift], m: CPS): CPS = lifts match {

      // TODO implement lift for reg properly
      case (Lift.Try() | Lift.Reg()) :: lifts =>
        val k2 = freshName("k2")
        lift(lifts, CPS.inline { k1 => ml.Lambda(ml.Param.Named(k2)) {
          m.apply(a => ml.Call(k1.reify)(a, ml.Expr.Variable(k2)))
        }})

      // [[ [ev :: evs](m) ]] = ev([[ [evs](m) ]])
      case Lift.Var(x) :: lifts =>
        CPS.reflect(ml.Call(Variable(name(x)))(lift(lifts, m).reify()))

      case Nil => m
    }

    def runMain(main: MLName): ml.Expr = ml.Call(main)(id, id)

    def id =
      val a = MLName("a")
      ml.Lambda(ml.Param.Named(a))(ml.Variable(a))
  }

  def typesToTupleIsh(types: List[ml.Type]): Option[ml.Type] = types match {
    case Nil => None
    case one :: Nil => Some(one)
    case fieldTypes => Some(ml.Type.Tuple(fieldTypes))
  }

  def expsToTupleIsh(exps: List[ml.Expr]): Option[ml.Expr] = exps match {
    case Nil => None
    case one :: Nil => Some(one)
    case exps => Some(ml.Expr.Tuple(exps))
  }

  def fieldSelectorName(f: Symbol)(using C: Context): MLName = f match {
    case f: symbols.Field =>
      dataSelectorName(f.constructor, f)
    case _ => C.panic("Record fields are not actually a field")
  }
=======
>>>>>>> 7e056fcc

  // The Compilation Pipeline for VSCode
  // -----------------------------------
  object steps {
    // intermediate steps for VSCode
    val afterCore = allToCore(Core) map { c => c.main }
    val afterLift = afterCore andThen LiftInference
    val afterML = afterLift andThen ToML map { case (f, prog) => prog }
  }

  // Helpers
  // -------
  private def pretty(prog: ml.Toplevel) =
    ml.PrettyPrinter.format(ml.PrettyPrinter.toDoc(prog))
}<|MERGE_RESOLUTION|>--- conflicted
+++ resolved
@@ -5,11 +5,6 @@
 import effekt.context.Context
 import effekt.lifted.LiftInference
 
-<<<<<<< HEAD
-import effekt.util.paths.*
-import effekt.util.messages.{ INTERNAL_ERROR, FIXME }
-=======
->>>>>>> 7e056fcc
 import kiama.output.PrettyPrinterTypes.Document
 import kiama.util.Source
 
@@ -55,361 +50,6 @@
       mainFile -> ml.Transformer.compilationUnit(mainSymbol, core)
   }
 
-<<<<<<< HEAD
-  def tpeToML(tpe: ValueType)(using Context): ml.Type = tpe match {
-    case lifted.Type.TUnit => ml.Type.Unit
-    case lifted.Type.TInt => ml.Type.Integer
-    case lifted.Type.TDouble => ml.Type.Real
-    case lifted.Type.TBoolean => ml.Type.Bool
-    case lifted.Type.TString => ml.Type.String
-    case ValueType.Var(id) => ml.Type.Var(name(id))
-    case ValueType.Data(id, Nil) => ml.Type.Data(name(id))
-    case ValueType.Data(id, args) => ml.Type.TApp(ml.Type.Data(name(id)), args.map(tpeToML))
-    case ValueType.Boxed(tpe) => tpeToML(tpe)
-  }
-
-  def toML(decl: Declaration)(using C: Context): List[ml.Binding] = decl match {
-    // TODO
-    case Declaration.Data(id: symbols.TypeConstructor.Record, tparams, List(ctor)) =>
-      recordRep(id, id.constructor, ctor.fields.map { f => f.id })
-
-    case Data(id, tparams, ctors) =>
-      def constructorToML(c: Constructor): (MLName, Option[ml.Type]) = c match {
-        case Constructor(id, fields) =>
-          val tpeList = fields.map { f => tpeToML(f.tpe) }
-          val tpe = typesToTupleIsh(tpeList)
-          (name(id), tpe)
-      }
-
-      val tvars: List[ml.Type.Var] = tparams.map(p => ml.Type.Var(name(p)))
-      List(ml.Binding.DataBind(name(id), tvars, ctors map constructorToML))
-
-    case Declaration.Interface(id, tparams, operations) =>
-      recordRep(id, id, operations.map { op => op.id })
-  }
-
-  def recordRep(typeName: Id, caseName: Id, props: List[Id])(using Context): List[ml.Binding] = {
-    // we introduce one type var for each property, in order to avoid having to translate types
-    val tvars: List[ml.Type.Var] = props.map(_ => ml.Type.Var(freshName("arg")))
-    val dataDecl = ml.Binding.DataBind(name(typeName), tvars, List((name(caseName), typesToTupleIsh(tvars))))
-    val accessors = props.zipWithIndex.map {
-      case (fieldName, i) =>
-        // _, _, _, arg, _
-        val patterns = props.indices.map {
-          j => if j == i then ml.Pattern.Named(name(fieldName)) else ml.Pattern.Wild()
-        }.toList
-        val pattern = ml.Pattern.Datatype(name(caseName), patterns)
-        val args = List(ml.Param.Patterned(pattern))
-        val body = ml.Expr.Variable(name(fieldName))
-        ml.Binding.FunBind(dataSelectorName(caseName, fieldName), args, body)
-    }
-    dataDecl :: accessors
-  }
-
-  def toML(ext: Extern)(using Context): ml.Binding = ext match {
-    case Extern.Def(id, tparams, params, ret, body) =>
-      ml.FunBind(name(id), params map (paramToML(_, false)), RawExpr(body))
-    case Extern.Include(contents) =>
-      RawBind(contents)
-  }
-
-  def paramToML(p: Param, unique: Boolean = true)(using Context): ml.Param = {
-    val id = if (unique) name(p.id) else MLName(p.id.name.toString)
-    ml.Param.Named(id)
-  }
-
-  def toMLExpr(stmt: Stmt)(using C: Context): CPS = stmt match {
-    case lifted.Return(e) => CPS.pure(toML(e))
-
-    case lifted.App(lifted.Member(lifted.BlockVar(x, _), symbols.builtins.TState.get, tpe), List(), List(ev)) =>
-      CPS.pure(ml.Expr.Deref(ml.Variable(name(x))))
-
-    case lifted.App(lifted.Member(lifted.BlockVar(x, _), symbols.builtins.TState.put, tpe), List(), List(ev, arg)) =>
-      CPS.pure(ml.Expr.Assign(ml.Variable(name(x)), toML(arg)))
-
-    case lifted.App(b, targs, args) => CPS.inline { k => ml.Expr.Call(ml.Expr.Call(toML(b), args map toML), List(k.reify)) }
-
-    case lifted.If(cond, thn, els) =>
-      CPS.join { k =>
-        ml.If(toML(cond), toMLExpr(thn)(k), toMLExpr(els)(k))
-      }
-
-    case lifted.Val(id, binding, body) =>
-      toMLExpr(binding).flatMap { value =>
-        CPS.inline { k =>
-          ml.mkLet(List(ml.ValBind(name(id), value)), toMLExpr(body)(k))
-        }
-      }
-
-    case lifted.Match(scrutinee, clauses, default) => CPS.join { k =>
-      def clauseToML(c: (Id, BlockLit)): ml.MatchClause = {
-        val (id, b) = c
-        val binders = b.params.map(p => ml.Pattern.Named(name(p.id)))
-        val pattern = ml.Pattern.Datatype(name(id), binders)
-        val body = toMLExpr(b.body)(k)
-        ml.MatchClause(pattern, body)
-      }
-
-      ml.Match(toML(scrutinee), clauses map clauseToML, default map { d => toMLExpr(d)(k) })
-    }
-
-    // TODO maybe don't drop the continuation here? Although, it is dead code.
-    case lifted.Hole() => CPS.inline { k => ml.Expr.RawExpr("raise Hole") }
-
-    case lifted.Scope(definitions, body) => CPS.inline { k => ml.mkLet(definitions.map(toML), toMLExpr(body)(k)) }
-
-    case lifted.State(id, init, region, ev, body) if region == symbols.builtins.globalRegion =>
-      CPS.inline { k =>
-        val bind = ml.Binding.ValBind(name(id), ml.Expr.Ref(toML(init)))
-        ml.mkLet(List(bind), toMLExpr(body)(k))
-      }
-
-    case lifted.State(id, init, region, ev, body) =>
-      CPS.inline { k =>
-        val bind = ml.Binding.ValBind(name(id), ml.Call(ml.Consts.fresh)(ml.Variable(name(region)), toML(init)))
-        ml.mkLet(List(bind), toMLExpr(body)(k))
-      }
-
-    case lifted.Try(body, handler) =>
-      val args = ml.Consts.lift :: handler.map(toML)
-      CPS.inline { k =>
-        ml.Call(CPS.reset(ml.Call(toML(body))(args: _*)), List(k.reify))
-      }
-
-    case Reset(body) => CPS.join { k => ml.Call(toMLExpr(body).apply(CPS.pure), List(k.reify)) }
-
-    // [[ shift(ev, {k} => body) ]] = ev(k1 => k2 => let k ev a = ev (k1 a) in [[ body ]] k2)
-    case Shift(ev, Block.BlockLit(tparams, List(kparam), body)) =>
-      CPS.lift(ev.lifts, CPS.inline { k1 =>
-        val a = freshName("a")
-        val ev = freshName("ev")
-        mkLet(List(
-          ml.Binding.FunBind(toML(kparam), List(ml.Param.Named(ev), ml.Param.Named(a)),
-            ml.Call(ev)(ml.Call(k1.reify)(ml.Expr.Variable(a))))),
-          toMLExpr(body).reify())
-      })
-
-    case Shift(_, _) => INTERNAL_ERROR("Should not happen, body of shift is always a block lit with one parameter for the continuation.")
-
-    case Region(body) =>
-      CPS.inline { k => ml.Call(ml.Call(ml.Consts.withRegion)(toML(body)), List(k.reify)) }
-  }
-
-  def createBinder(id: Symbol, binding: Expr)(using Context): Binding = {
-    ml.ValBind(name(id), toML(binding))
-  }
-
-  def createBinder(id: Symbol, binding: Block)(using Context): Binding = {
-    binding match {
-      case BlockLit(tparams, params, body) =>
-        val k = freshName("k")
-        ml.FunBind(name(id), params.map(p => ml.Param.Named(toML(p))) :+ ml.Param.Named(k), toMLExpr(body)(ml.Variable(k)))
-      case _ =>
-        ml.ValBind(name(id), toML(binding))
-    }
-  }
-
-  def toML(defn: Definition)(using C: Context): ml.Binding = defn match {
-    case Definition.Def(id, block) => createBinder(id, block)
-    case Definition.Let(Wildcard(), binding) => ml.Binding.AnonBind(toML(binding))
-    case Definition.Let(id, binding) => createBinder(id, binding)
-  }
-
-  def toML(block: BlockLit)(using Context): ml.Lambda = block match {
-    case BlockLit(tparams, params, body) =>
-      val k = freshName("k")
-      ml.Lambda(params.map(paramToML(_)) :+ ml.Param.Named(k), toMLExpr(body)(ml.Variable(k)))
-  }
-
-  def toML(block: Block)(using C: Context): ml.Expr = block match {
-    case lifted.BlockVar(id, _) =>
-      Variable(name(id))
-
-    case b @ lifted.BlockLit(_, _, _) =>
-      toML(b)
-
-    case lifted.Member(b, field, annotatedType) =>
-      val selector = field match {
-        case op: symbols.Operation =>
-          dataSelectorName(op.interface, op)
-        case f: symbols.Field => fieldSelectorName(f)
-        case _: symbols.TermSymbol => C.panic("TermSymbol Member is not supported")
-      }
-      ml.Call(selector)(toML(b))
-
-    case lifted.Unbox(e) => toML(e) // not sound
-
-    case lifted.New(impl) => toML(impl)
-  }
-
-  def toML(impl: Implementation)(using Context): ml.Expr = impl match {
-    case Implementation(interface, operations) =>
-      ml.Expr.Make(name(interface.name), expsToTupleIsh(operations map toML))
-  }
-
-  def toML(op: Operation)(using Context): ml.Expr = {
-    val Operation(_, implementation) = op
-    toML(implementation)
-  }
-
-  def toML(scope: Evidence): ml.Expr = scope match {
-    case Evidence(Nil) => Consts.here
-    case Evidence(ev :: Nil) => toML(ev)
-    case Evidence(scopes) =>
-      scopes.map(toML).reduce(ml.Call(Consts.nested)(_, _))
-  }
-
-  def toML(l: Lift): ml.Expr = l match {
-    case Lift.Try() => Consts.lift
-    case Lift.Var(x) => Variable(name(x))
-    case Lift.Reg() => effekt.util.messages.FIXME(Consts.lift, "Translate to proper lift on state")
-  }
-
-  def toML(expr: Expr)(using C: Context): ml.Expr = expr match {
-    case l: Literal =>
-      def numberString(x: AnyVal): ml.Expr = {
-        val s = x.toString
-        if (s.startsWith("-")) {
-          ml.RawExpr(s"~${s.substring(1)}")
-        } else ml.RawValue(s)
-      }
-
-      l.value match {
-        case v: Byte => numberString(v)
-        case v: Short => numberString(v)
-        case v: Int => numberString(v)
-        case v: Long => numberString(v)
-        case v: Float => numberString(v)
-        case v: Double => numberString(v)
-        case _: Unit => Consts.unitVal
-        case v: String => MLString(v)
-        case v: Boolean => if (v) Consts.trueVal else Consts.falseVal
-        case _ => ml.RawValue(l.value.toString)
-      }
-    case ValueVar(id, _) => ml.Variable(name(id))
-
-    case PureApp(b, _, args) =>
-      val mlArgs = args map {
-        case e: Expr => toML(e)
-        case b: Block => toML(b)
-        case e: Evidence => toML(e)
-      }
-      b match {
-        case BlockVar(id@symbols.Constructor(_, _, _, symbols.TypeConstructor.DataType(_, _, _)), _) =>
-          ml.Expr.Make(name(id), expsToTupleIsh(mlArgs))
-        case BlockVar(id@symbols.Constructor(_, _, _, symbols.TypeConstructor.Record(_, _, _)), _) =>
-          ml.Expr.Make(name(id), expsToTupleIsh(mlArgs))
-        case _ => ml.Call(toML(b), mlArgs)
-      }
-
-    case Select(b, field, _) =>
-      ml.Call(fieldSelectorName(field))(toML(b))
-
-    case Run(s) => toMLExpr(s).run
-
-    case Box(b) => toML(b) // not sound
-  }
-
-  enum Continuation {
-    case Dynamic(cont: ml.Expr)
-    case Static(cont: ml.Expr => ml.Expr)
-
-    def apply(e: ml.Expr): ml.Expr = this match {
-      case Continuation.Dynamic(k) => ml.Call(k)(e)
-      case Continuation.Static(k) => k(e)
-    }
-    def reify: ml.Expr = this match {
-      case Continuation.Dynamic(k) => k
-      case Continuation.Static(k) =>
-        val a = freshName("a")
-        ml.Lambda(ml.Param.Named(a))(k(ml.Variable(a)))
-    }
-    def reflect: ml.Expr => ml.Expr = this match {
-      case Continuation.Static(k) => k
-      case Continuation.Dynamic(k) => a => ml.Call(k)(a)
-    }
-  }
-
-  class CPS(prog: Continuation => ml.Expr) {
-    def apply(k: Continuation): ml.Expr = prog(k)
-    def apply(k: ml.Expr): ml.Expr = prog(Continuation.Dynamic(k))
-    def apply(k: ml.Expr => ml.Expr): ml.Expr = prog(Continuation.Static(k))
-
-    def flatMap(f: ml.Expr => CPS): CPS = CPS.inline(k => prog(Continuation.Static(a => f(a)(k))))
-    def map(f: ml.Expr => ml.Expr): CPS = flatMap(a => CPS.pure(f(a)))
-    def run: ml.Expr = prog(Continuation.Static(a => a))
-    def reify(): ml.Expr =
-      val k = freshName("k")
-      ml.Lambda(ml.Param.Named(k))(this.apply(Continuation.Dynamic(ml.Expr.Variable(k))))
-  }
-
-  object CPS {
-
-    def inline(prog: Continuation => ml.Expr): CPS = CPS(prog)
-    def join(prog: Continuation => ml.Expr): CPS = CPS {
-      case k: Continuation.Dynamic => prog(k)
-      case k: Continuation.Static =>
-        val kName = freshName("k")
-        mkLet(List(ValBind(kName, k.reify)), prog(Continuation.Dynamic(ml.Variable(kName))))
-    }
-
-    def reset(prog: ml.Expr): ml.Expr =
-      ml.Call(prog, List(pure))
-
-    // fn a => fn k2 => k2(a)
-    def pure: ml.Expr =
-      val a = freshName("a")
-      val k2 = freshName("k2")
-      ml.Lambda(ml.Param.Named(a)) { ml.Lambda(ml.Param.Named(k2)) { ml.Call(ml.Variable(k2), List(ml.Variable(a))) }}
-
-    def pure(expr: ml.Expr): CPS = CPS.inline(k => k(expr))
-
-    def reflect(e: ml.Expr): CPS =
-      CPS.join { k => ml.Call(e)(k.reify) }
-
-    // [[ Try() ]] = m k1 k2 => m (fn a => k1 a k2);
-    def lift(lifts: List[Lift], m: CPS): CPS = lifts match {
-
-      // TODO implement lift for reg properly
-      case (Lift.Try() | Lift.Reg()) :: lifts =>
-        val k2 = freshName("k2")
-        lift(lifts, CPS.inline { k1 => ml.Lambda(ml.Param.Named(k2)) {
-          m.apply(a => ml.Call(k1.reify)(a, ml.Expr.Variable(k2)))
-        }})
-
-      // [[ [ev :: evs](m) ]] = ev([[ [evs](m) ]])
-      case Lift.Var(x) :: lifts =>
-        CPS.reflect(ml.Call(Variable(name(x)))(lift(lifts, m).reify()))
-
-      case Nil => m
-    }
-
-    def runMain(main: MLName): ml.Expr = ml.Call(main)(id, id)
-
-    def id =
-      val a = MLName("a")
-      ml.Lambda(ml.Param.Named(a))(ml.Variable(a))
-  }
-
-  def typesToTupleIsh(types: List[ml.Type]): Option[ml.Type] = types match {
-    case Nil => None
-    case one :: Nil => Some(one)
-    case fieldTypes => Some(ml.Type.Tuple(fieldTypes))
-  }
-
-  def expsToTupleIsh(exps: List[ml.Expr]): Option[ml.Expr] = exps match {
-    case Nil => None
-    case one :: Nil => Some(one)
-    case exps => Some(ml.Expr.Tuple(exps))
-  }
-
-  def fieldSelectorName(f: Symbol)(using C: Context): MLName = f match {
-    case f: symbols.Field =>
-      dataSelectorName(f.constructor, f)
-    case _ => C.panic("Record fields are not actually a field")
-  }
-=======
->>>>>>> 7e056fcc
 
   // The Compilation Pipeline for VSCode
   // -----------------------------------
