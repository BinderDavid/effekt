--- conflicted
+++ resolved
@@ -74,31 +74,21 @@
     decls ++ externs ++ defns
   }
 
-<<<<<<< HEAD
   def toChezExpr(stmt: Stmt): CPS = stmt match {
     case Return(e) => CPS.pure(toChez(e))
-
-    case App(b, _, args) => CPS.inline { k => chez.Call(chez.Call(toChez(b), args map toChez), List(k.reify)) }
+    case App(b, targs, args) => CPS.inline { k => chez.Call(chez.Call(toChez(b), args map toChez), List(k.reify)) }
 
     case If(cond, thn, els) =>
       CPS.join { k =>
         chez.If(toChez(cond), toChezExpr(thn)(k), toChezExpr(els)(k))
       }
-    case Val(id, tpe, binding, body) =>
+    case Val(id, binding, body) =>
       toChezExpr(binding).flatMap { value =>
         CPS.inline { k =>
           chez.Let(List(Binding(nameDef(id), value)), toChez(body, k))
         }
       }
     case Match(scrutinee, clauses, default) => CPS.join { k =>
-=======
-  def toChezExpr(stmt: Stmt): chez.Expr = stmt match {
-    case Return(e) => pure(toChez(e))
-    case App(b, targs, args) => chez.Call(toChez(b), args map toChez)
-    case If(cond, thn, els) => chez.If(toChez(cond), toChezExpr(thn), toChezExpr(els))
-    case Val(id, binding, body) => bind(toChezExpr(binding), nameDef(id), toChez(body))
-    case Match(scrutinee, clauses, default) =>
->>>>>>> c71418c5
       val sc = toChez(scrutinee)
       val cls = clauses.map { case (constr, branch) =>
         val names = RecordNames(constr)
@@ -109,11 +99,7 @@
       chez.Cond(cls, default.map { d => toChezExpr(d)(k) })
     }
 
-<<<<<<< HEAD
-    case Hole => CPS.inline { k => chez.Builtin("hole") }
-=======
-    case Hole() => chez.Builtin("hole")
->>>>>>> c71418c5
+    case Hole() => CPS.inline { k => chez.Builtin("hole") }
 
     case State(id, init, region, body) if region == symbols.builtins.globalRegion =>
       CPS.inline { k =>
@@ -125,16 +111,15 @@
        chez.Let(List(Binding(nameDef(id), chez.Builtin("fresh", Variable(nameRef(region)), toChez(init)))), toChez(body, k))
       }
 
-<<<<<<< HEAD
-    case Try(body, tpe, handler) =>
+    case Try(body, handler) =>
       val handlers = handler.map { h =>
-        val names = RecordNames(h.id)
+        val names = RecordNames(h.interface.name)
         // (let ((OPNAME (lambda (ev args...)  ((ev (lambda k1 => lambda k2 =>
         //      (define ([[resume]] ev v) (ev (k1 v)))
         //      [[BODY]]_k2))))
         //   (CONSTRUCTOR OPNAME ...)
         val operations = h.operations.map {
-          case Operation(op, BlockLit(params, body)) =>
+          case Operation(op, BlockLit(tparams, params, body)) =>
             val opName = freshName(op.name.name)
             val resumeName = nameDef(params.last.id)
             val paramNames = params.init.map(p => nameDef(p.id))
@@ -146,7 +131,7 @@
             val k1 = freshName("k1")
             val k2 = freshName("k2")
 
-            val Block(defs, exprs, result) = toChez(body, Continuation.Dynamic(Variable(k2)))
+            val chez.Block(defs, exprs, result) = toChez(body, Continuation.Dynamic(Variable(k2)))
 
             chez.Binding(opName, chez.Lambda(List(ev) ++ paramNames,
               chez.Call(ev, chez.Lambda(List(k1), chez.Lambda(List(k2),
@@ -160,30 +145,15 @@
         val cap = freshName(names.name)
         Binding(cap, chez.Let(operations,
           chez.Call(names.constructor, operations.map { fun => Variable(fun.name) } :_*)))
-=======
-    case Try(body, handler) =>
-      val handlers: List[chez.Handler] = handler.map { h =>
-        val names = RecordNames(h.interface.name)
-        chez.Handler(names.constructor, h.operations.map {
-          // TODO handle evidence param here.
-          case Operation(op, BlockLit(tparams, params, body)) =>
-            // the LAST parameter is the continuation...
-            chez.Operation(nameDef(op), params.init.map(p => nameDef(p.id)), nameDef(params.last.id), toChezExpr(body))
-        })
->>>>>>> c71418c5
-      }
-
-<<<<<<< HEAD
+      }
+
       CPS.inline { k =>
         chez.Let(handlers,
           chez.Call(CPS.reset(chez.Call(toChez(body), CPS.lift :: handlers.map(h => Variable(h.name)))), List(k.reify)))
       }
 
-    case Region(body, _) =>
+    case Region(body) =>
      CPS.inline { k => chez.Call(chez.Builtin("with-region", toChez(body)), List(k.reify)) }
-=======
-    case Region(body) => chez.Builtin("with-region", toChez(body))
->>>>>>> c71418c5
 
     case other => CPS.inline { k => chez.Let(Nil, toChez(other, k)) }
   }
@@ -242,16 +212,11 @@
   }
 
   def toChez(block: BlockLit): chez.Lambda = block match {
-<<<<<<< HEAD
-    case BlockLit(params, body) =>
+    case BlockLit(tparams, params, body) =>
       val k = freshName("k")
       chez.Lambda((params map toChez),
         chez.Lambda(List(k),
           toChez(body, Continuation.Dynamic(chez.Variable(k)))))
-=======
-    case BlockLit(tparams, params, body) =>
-      chez.Lambda(params.map(toChez), toChez(body))
->>>>>>> c71418c5
   }
 
   def toChez(block: Block): chez.Expr = block match {
@@ -295,11 +260,7 @@
 
     case Box(b) => toChez(b)
 
-<<<<<<< HEAD
-    case Run(s, tpe) => toChezExpr(s).run
-=======
-    case Run(s) => run(toChezExpr(s))
->>>>>>> c71418c5
+    case Run(s) => toChezExpr(s).run
   }
 
   /**
