package effekt
package lifted

import effekt.context.Context
import effekt.symbols.{ BlockSymbol, BlockType, Constructor, FunctionType, Interface, InterfaceType, Name, Operation, Symbol, TermSymbol, TrackedParam, Type, ValueSymbol, ValueType }

sealed trait Tree
/**
 * A module declaration, the path should be an Effekt include path, not a system dependent file path
 */
case class ModuleDecl(
  path: String,
  imports: List[String],
  decls: List[Decl],
  externs: List[Extern],
  defs: Stmt,
  exports: List[Symbol]
) extends Tree

/**
 * Toplevel data and interface declarations
 */
enum Decl {
  case Data(id: Symbol, ctors: List[Symbol])
  case Record(id: Symbol, fields: List[Symbol])
  case Interface(id: Symbol, operations: List[Symbol])
}
export Decl.*

/**
 * FFI external definitions
 */
enum Extern {
  case Def(id: BlockSymbol, tpe: FunctionType, params: List[Param], body: String)
  case Include(contents: String)
}

/**
 * Fine-grain CBV: Arguments can be either expressions or blocks
 */
sealed trait Argument extends Tree

/**
 * Expressions
 */
sealed trait Expr extends Argument
case class ValueVar(id: ValueSymbol) extends Expr

sealed trait Literal[T] extends Expr {
  def value: T
}
case class UnitLit() extends Literal[Unit] { def value = () }
case class IntLit(value: Int) extends Literal[Int]
case class BooleanLit(value: Boolean) extends Literal[Boolean]
case class DoubleLit(value: Double) extends Literal[Double]
case class StringLit(value: String) extends Literal[String]

case class PureApp(b: Block, targs: List[Type], args: List[Argument]) extends Expr
case class Select(target: Expr, field: Symbol) extends Expr
case class Closure(b: Block) extends Expr
case class Run(s: Stmt, tpe: ValueType) extends Expr

/**
 * Blocks
 */
sealed trait Param extends Tree { def id: Symbol }
case class ValueParam(id: ValueSymbol, tpe: ValueType) extends Param
case class BlockParam(id: BlockSymbol, tpe: BlockType) extends Param
case class EvidenceParam(id: EvidenceSymbol) extends Param

sealed trait Block extends Argument
case class BlockVar(id: BlockSymbol) extends Block

// TODO add type params here
case class BlockLit(params: List[Param], body: Stmt) extends Block
case class Member(b: Block, field: TermSymbol) extends Block
case class Unbox(e: Expr) extends Block
case class New(impl: Handler) extends Block

/**
 * Statements
 */
sealed trait Stmt extends Tree
case class Def(id: BlockSymbol, tpe: BlockType, block: Block, rest: Stmt) extends Stmt
case class Val(id: ValueSymbol, tpe: ValueType, binding: Stmt, body: Stmt) extends Stmt
case class Let(id: ValueSymbol, tpe: ValueType, binding: Expr, body: Stmt) extends Stmt

case class App(b: Block, targs: List[Type], args: List[Argument]) extends Stmt

case class If(cond: Expr, thn: Stmt, els: Stmt) extends Stmt
case class While(cond: Stmt, body: Stmt) extends Stmt
case class Return(e: Expr) extends Stmt
case class Match(scrutinee: Expr, clauses: List[(Constructor, BlockLit)], default: Option[Stmt]) extends Stmt

case object Hole extends Stmt

case class State(id: Symbol, init: Expr, region: Symbol, body: Stmt) extends Stmt
case class Handle(body: Block, answerType: ValueType, handler: List[Handler]) extends Stmt

case class Handler(id: symbols.Interface, clauses: List[(Operation, BlockLit)]) extends Tree

case class Region(body: Block) extends Stmt

/**
 * Evidence for lifts
 */
case class Evidence(scopes: List[EvidenceSymbol]) extends Argument

def Here() = Evidence(Nil)

class EvidenceSymbol() extends Symbol { val name = Name.local(s"ev${id}") }

def freeVariables(stmt: Stmt): Set[Symbol] = stmt match {
  case Def(id, tpe, block, rest) => (freeVariables(block) ++ freeVariables(rest)) -- Set(id)
  case Val(id, tpe, binding, body) => freeVariables(binding) ++ freeVariables(body) -- Set(id)
  case Let(id, tpe, binding, body) => freeVariables(binding) ++ freeVariables(body) -- Set(id)
<<<<<<< HEAD
  case Data(id, ctors, rest) => freeVariables(rest)
  case Record(id, fields, rest) => freeVariables(rest)
=======
>>>>>>> 8ed4ebf6
  case App(b, targs, args) => freeVariables(b) ++ args.flatMap(freeVariables)
  case If(cond, thn, els) => freeVariables(cond) ++ freeVariables(thn) ++ freeVariables(els)
  case While(cond, body) => freeVariables(cond) ++ freeVariables(body)
  case Return(e) => freeVariables(e)
  case Match(scrutinee, clauses, default) => freeVariables(scrutinee) ++ clauses.flatMap { case (pattern, lit) => freeVariables(lit) } ++ default.toSet.flatMap(s => freeVariables(s))
  case Hole => Set.empty
  case State(id, init, region, body) => freeVariables(init) ++ freeVariables(body) -- Set(id, region)
  case Handle(body, tpe, handlers) => freeVariables(body) ++ handlers.flatMap {
    case Handler(id, clauses) => clauses.flatMap { case (operation, lit) => freeVariables(lit) }
  }
  case Region(body) => freeVariables(body)
}

def freeVariables(expr: Expr): Set[Symbol] = expr match {
  case ValueVar(id) => Set(id)
  case literal: Literal[_] => Set.empty
  case PureApp(b, targs, args) => freeVariables(b) ++ args.flatMap(freeVariables)
  case Select(target, field) => freeVariables(target) // we do not count fields in...
  case Closure(b) => freeVariables(b) // well, well, well...
  case Run(s, tpe) => freeVariables(s)
}

def freeVariables(arg: Argument): Set[Symbol] = arg match {
  case expr: Expr => freeVariables(expr)
  case block: Block => freeVariables(block)
  case ev: Evidence => freeVariables(ev)
}

def freeVariables(block: Block): Set[Symbol] = block match {
  case BlockVar(id) => Set(id)
  case BlockLit(params, body) =>
    val bound = params.map {
      case ValueParam(id, tpe) => id
      case BlockParam(id, tpe) => id
      case EvidenceParam(id) => id
    }
    freeVariables(body) -- bound
  case Member(b, field) => freeVariables(b)
  case Unbox(e) => freeVariables(e) // TODO well, well, well...
  case New(handler) => ??? // TODO (see also e2c5547b32e40697cafaec51f8e3c27ce639055e)
}

def freeVariables(ev: Evidence): Set[Symbol] = ev.scopes.toSet
<|MERGE_RESOLUTION|>--- conflicted
+++ resolved
@@ -114,11 +114,6 @@
   case Def(id, tpe, block, rest) => (freeVariables(block) ++ freeVariables(rest)) -- Set(id)
   case Val(id, tpe, binding, body) => freeVariables(binding) ++ freeVariables(body) -- Set(id)
   case Let(id, tpe, binding, body) => freeVariables(binding) ++ freeVariables(body) -- Set(id)
-<<<<<<< HEAD
-  case Data(id, ctors, rest) => freeVariables(rest)
-  case Record(id, fields, rest) => freeVariables(rest)
-=======
->>>>>>> 8ed4ebf6
   case App(b, targs, args) => freeVariables(b) ++ args.flatMap(freeVariables)
   case If(cond, thn, els) => freeVariables(cond) ++ freeVariables(thn) ++ freeVariables(els)
   case While(cond, body) => freeVariables(cond) ++ freeVariables(body)
