package effekt
package lifted

import effekt.context.Context
import effekt.symbols.{ Constructor, Name, Symbol }
import scala.collection.immutable

export effekt.core.Id

sealed trait Tree
/**
 * A module declaration, the path should be an Effekt include path, not a system dependent file path
 */
case class ModuleDecl(
  path: String,
  imports: List[String],
  decls: List[Declaration],
  externs: List[Extern],
  definitions: List[Definition],
  exports: List[Symbol]
) extends Tree

/**
 * Toplevel data and interface declarations
 */
enum Declaration extends Tree {
  def id: Id

  case Data(id: Id, tparams: List[Id], constructors: List[Constructor])
  case Interface(id: Id, tparams: List[Id], properties: List[Property])
}
export Declaration.*

case class Constructor(id: Id, fields: List[Field]) extends Tree
case class Field(id: Id, tpe: ValueType) extends Tree
case class Property(id: Id, tpe: BlockType) extends Tree

enum Param extends Tree {
  def id: Id

  case ValueParam(id: Id, tpe: ValueType)
  case BlockParam(id: Id, tpe: BlockType)
  case EvidenceParam(id: Id)
}
export Param.*

/**
 * FFI external definitions
 */
enum Extern {
  // WARNING: builtins do not take evidence. If they are passed as function argument, they need to be eta-expanded.
  //   (however, if they _would_ take evidence, we could model mutable state with this)
  // TODO revisit
  case Def(id: Id, tparams: List[Id], params: List[Param], ret: ValueType, body: String)
  case Include(contents: String)
}

enum Definition {
  case Def(id: Id, block: Block)
  case Let(id: Id, binding: Expr)
}

/**
 * Fine-grain CBV: Arguments can be evidence, expressions, or blocks
 */
sealed trait Argument extends Tree

/**
 * Expressions
 */
enum Expr extends Argument {
  case ValueVar(id: Id, annotatedType: ValueType)
  case Literal(value: Any, annotatedType: ValueType)

  // invariant, block b is known to be pure; does not take evidence, does not use IO resources.
  case PureApp(b: Block, targs: List[ValueType], args: List[Argument])
  case Select(target: Expr, field: Id, annotatedType: ValueType)
  case Box(b: Block)

  case Run(s: Stmt)

  val tpe: ValueType = Type.inferType(this)
}
export Expr.*


// TODO
//   case class DirectApp(b: Block, targs: List[ValueType], args: List[Argument]) extends Expr


/**
 * Blocks
 */
enum Block extends Argument  {

  case BlockVar(id: Id, annotatedType: BlockType)
  case BlockLit(tparams: List[Id], params: List[Param], body: Stmt)
  case Member(b: Block, field: Id, annotatedTpe: BlockType)

  // WARNING not officially supported, yet
  case Unbox(e: Expr)
  case New(impl: Implementation)

  val tpe: BlockType = Type.inferType(this)
}
export Block.*

/**
 * Statements
 */
enum Stmt extends Tree  {
  case Scope(definitions: List[Definition], body: Stmt)

  // Fine-grain CBV
  case Return(e: Expr)
  case Val(id: Id, binding: Stmt, body: Stmt)
  case App(b: Block, targs: List[ValueType], args: List[Argument])

  // Local Control Flow
  case If(cond: Expr, thn: Stmt, els: Stmt)
  case Match(scrutinee: Expr, clauses: List[(Symbol, BlockLit)], default: Option[Stmt])

  // Effects
  case State(id: Id, init: Expr, region: Symbol, ev: Evidence, body: Stmt)
  case Try(body: Block, handler: List[Implementation])

  // after lift inference -- does not pass evidence to body
  case Reset(body: Stmt)
  case Region(body: Block)

  // e.g. shift(ev) { {resume} => ... }
  case Shift(ev: Evidence, body: Block.BlockLit)

  // Others
  case Hole()

  val tpe: ValueType = Type.inferType(this)
}
export Stmt.*

/**
 * An instance of an interface, concretely implementing the operations.
 *
 * Used to represent handlers / capabilities, and objects / modules.
 */
case class Implementation(interface: BlockType.Interface, operations: List[Operation]) extends Tree {
  val tpe = interface
}

/**
 * Implementation of a method / effect operation.
 */
case class Operation(name: symbols.Symbol, implementation: Block.BlockLit)



enum Lift {
  case Var(ev: EvidenceSymbol)
  case Try()
  case Reg()
}

/**
 * Evidence for lifts
 */
case class Evidence(lifts: List[Lift]) extends Argument

def Here() = Evidence(Nil)

class EvidenceSymbol() extends Symbol { val name = Name.local(s"ev${id}") }

case class FreeVariables(vars: immutable.HashMap[Id, lifted.Param]) {
  def ++(o: FreeVariables): FreeVariables = {
    FreeVariables(vars.merged(o.vars){ case ((leftId -> leftParam), (rightId -> rightParam)) =>
      assert(leftParam == rightParam, "Same id occurs free with different types.")
      (leftId -> leftParam)
    })
  }
  def --(o: FreeVariables): FreeVariables = {
    FreeVariables(vars.filter{ case (leftId -> leftParam) =>
      if(o.vars.contains(leftId)) {
        assert(leftParam == o.vars(leftId), "Id bound with different type than it's occurences.")
        false
      } else { true }
    })
  }

  def toList: List[lifted.Param] = vars.values.toList
  // TODO add further accessors as needed
}
object FreeVariables {
  def empty = FreeVariables(immutable.HashMap.empty)
  def apply(ps: Param*): FreeVariables = ps.toFV
  extension (i: Iterable[lifted.Param]) def toFV: FreeVariables = {
    FreeVariables(immutable.HashMap.from(i.map { p => p.id -> p }))
  }
  extension(self: Iterable[FreeVariables]) def combineFV: FreeVariables = {
      self.fold(FreeVariables.empty)(_ ++ _)
  }
}
import FreeVariables.{toFV, combineFV}
def freeVariables(d: Definition): FreeVariables = d match {
  case Definition.Def(id, block) => freeVariables(block)
  case Definition.Let(id, binding) => freeVariables(binding)
}

def freeVariables(stmt: Stmt): FreeVariables = stmt match {
  // TODO fix
  case Scope(definitions, body) =>
    var free: FreeVariables = FreeVariables.empty
    // we assume definitions can be mutually recursive, for now.
    var bound: FreeVariables = definitions.collect { case Definition.Def(id, block) => BlockParam(id, block.tpe) }.toFV
    definitions.foreach {
      case Definition.Def(id, block) =>
        free ++= freeVariables(block) -- bound
      case Definition.Let(id, binding) =>
        free ++= freeVariables(binding) -- bound
        bound ++= FreeVariables(ValueParam(id, binding.tpe))
    }
    freeVariables(body) -- bound ++ free
  case Val(id, binding, body) => freeVariables(binding) ++ freeVariables(body) -- FreeVariables(ValueParam(id, binding.tpe))
  case App(b, targs, args) => freeVariables(b) ++ args.map(freeVariables).combineFV
  case If(cond, thn, els) => freeVariables(cond) ++ freeVariables(thn) ++ freeVariables(els)
  case Return(e) => freeVariables(e)
  case Match(scrutinee, clauses, default) => freeVariables(scrutinee) ++ clauses.map { case (pattern, lit) => freeVariables(lit) }.combineFV ++ default.toSet.map(s => freeVariables(s)).combineFV
  case Hole() => FreeVariables.empty
  case State(id, init, region, ev, body) =>
    freeVariables(init) ++ freeVariables(ev) ++ freeVariables(body) --
      FreeVariables(BlockParam(id, lifted.BlockType.Interface(symbols.builtins.TState.interface, List(init.tpe))),
        BlockParam(region, lifted.BlockType.Interface(symbols.builtins.RegionSymbol, Nil)))
  case Try(body, handlers) => freeVariables(body) ++ handlers.map(freeVariables).combineFV
<<<<<<< HEAD
  case Reset(body) => freeVariables(body)
=======
>>>>>>> 311e654c
  case Shift(ev, body) => freeVariables(ev) ++ freeVariables(body)
  case Region(body) => freeVariables(body)
}

def freeVariables(expr: Expr): FreeVariables = expr match {
  case ValueVar(id, tpe) => FreeVariables(ValueParam(id, tpe))
  case Literal(value, tpe) => FreeVariables.empty
  case PureApp(b, targs, args) => freeVariables(b) ++ args.map(freeVariables).combineFV
  case Select(target, field, tpe) => freeVariables(target) // we do not count fields in...
  case Box(b) => freeVariables(b) // well, well, well...
  case Run(s) => freeVariables(s)
}

def freeVariables(arg: Argument): FreeVariables = arg match {
  case expr: Expr => freeVariables(expr)
  case block: Block => freeVariables(block)
  case ev: Evidence => freeVariables(ev)
}

def freeVariables(block: Block): FreeVariables = block match {
  case BlockVar(id, tpe) => FreeVariables(BlockParam(id, tpe))
  case BlockLit(tparams, params, body) =>
    freeVariables(body) -- params.toFV
  case Member(b, field, tpe) => freeVariables(b)
  case Unbox(e) => freeVariables(e) // TODO well, well, well...
  case New(impl) => freeVariables(impl) // TODO (see also e2c5547b32e40697cafaec51f8e3c27ce639055e)
}

def freeVariables(op: Operation): FreeVariables = op match {
  case Operation(name, body) => freeVariables(body)
}

def freeVariables(impl: Implementation): FreeVariables = impl match {
  case Implementation(id, operations) => operations.map(freeVariables).combineFV
}

def freeVariables(ev: Evidence): FreeVariables = ev.lifts.flatMap {
  case Lift.Var(ev) => List(lifted.Param.EvidenceParam(ev))
  case Lift.Try() => List()
  case Lift.Reg() => List()
}.toFV<|MERGE_RESOLUTION|>--- conflicted
+++ resolved
@@ -229,10 +229,7 @@
       FreeVariables(BlockParam(id, lifted.BlockType.Interface(symbols.builtins.TState.interface, List(init.tpe))),
         BlockParam(region, lifted.BlockType.Interface(symbols.builtins.RegionSymbol, Nil)))
   case Try(body, handlers) => freeVariables(body) ++ handlers.map(freeVariables).combineFV
-<<<<<<< HEAD
   case Reset(body) => freeVariables(body)
-=======
->>>>>>> 311e654c
   case Shift(ev, body) => freeVariables(ev) ++ freeVariables(body)
   case Region(body) => freeVariables(body)
 }
