package effekt
package lifted

import effekt.context.Context
import effekt.symbols.{ Constructor, Name, Symbol }
import scala.collection.immutable

export effekt.core.Id

sealed trait Tree
/**
 * A module declaration, the path should be an Effekt include path, not a system dependent file path
 */
case class ModuleDecl(
  path: String,
  imports: List[String],
  decls: List[Declaration],
  externs: List[Extern],
  definitions: List[Definition],
  exports: List[Symbol]
) extends Tree

/**
 * Toplevel data and interface declarations
 */
enum Declaration extends Tree {
  def id: Id

  case Data(id: Id, tparams: List[Id], constructors: List[Constructor])
  case Interface(id: Id, tparams: List[Id], properties: List[Property])
}
export Declaration.*

case class Constructor(id: Id, fields: List[Field]) extends Tree
case class Field(id: Id, tpe: ValueType) extends Tree
case class Property(id: Id, tpe: BlockType) extends Tree

enum Param extends Tree {
  def id: Id

  case ValueParam(id: Id, tpe: ValueType)
  case BlockParam(id: Id, tpe: BlockType)
  case EvidenceParam(id: Id)
}
export Param.*

/**
 * FFI external definitions
 */
enum Extern {
  // WARNING: builtins do not take evidence. If they are passed as function argument, they need to be eta-expanded.
  //   (however, if they _would_ take evidence, we could model mutable state with this)
  // TODO revisit
  case Def(id: Id, tparams: List[Id], params: List[Param], ret: ValueType, body: String)
  case Include(contents: String)
}

enum Definition {
  case Def(id: Id, block: Block)
  case Let(id: Id, binding: Expr)
}

/**
 * Fine-grain CBV: Arguments can be evidence, expressions, or blocks
 */
sealed trait Argument extends Tree

/**
 * Expressions
 */
enum Expr extends Argument {
  case ValueVar(id: Id, annotatedType: ValueType)
  case Literal(value: Any, annotatedType: ValueType)

  // invariant, block b is known to be pure; does not take evidence, does not use IO resources.
  case PureApp(b: Block, targs: List[ValueType], args: List[Argument])
  case Select(target: Expr, field: Id, annotatedType: ValueType)
  case Box(b: Block)

  case Run(s: Stmt)

  val tpe: ValueType = Type.inferType(this)
}
export Expr.*


// TODO
//   case class DirectApp(b: Block, targs: List[ValueType], args: List[Argument]) extends Expr


/**
 * Blocks
 */
enum Block extends Argument  {

  case BlockVar(id: Id, annotatedType: BlockType)
  case BlockLit(tparams: List[Id], params: List[Param], body: Stmt)
  case Member(b: Block, field: Id, annotatedTpe: BlockType)

  // WARNING not officially supported, yet
  case Unbox(e: Expr)
  case New(impl: Implementation)

  val tpe: BlockType = Type.inferType(this)
}
export Block.*

/**
 * Statements
 */
enum Stmt extends Tree  {
  case Scope(definitions: List[Definition], body: Stmt)

  // Fine-grain CBV
  case Return(e: Expr)
  case Val(id: Id, binding: Stmt, body: Stmt)
  case App(b: Block, targs: List[ValueType], args: List[Argument])

  // Local Control Flow
  case If(cond: Expr, thn: Stmt, els: Stmt)
  case Match(scrutinee: Expr, clauses: List[(Symbol, BlockLit)], default: Option[Stmt])

  // Effects
<<<<<<< HEAD
=======
  case State(id: Id, init: Expr, region: Symbol, ev: Evidence, body: Stmt)
>>>>>>> f09004e8
  case Try(body: Block, handler: List[Implementation])

  // after lift inference -- does not pass evidence to body
  case Reset(body: Stmt)

  case State(id: Id, init: Expr, region: Symbol, body: Stmt)
  case Region(body: Block)

  // e.g. shift(ev) { {resume} => ... }
  case Shift(ev: Evidence, body: Block.BlockLit)

  // Others
  case Hole()

  val tpe: ValueType = Type.inferType(this)
}
export Stmt.*

/**
 * An instance of an interface, concretely implementing the operations.
 *
 * Used to represent handlers / capabilities, and objects / modules.
 */
case class Implementation(interface: BlockType.Interface, operations: List[Operation]) extends Tree {
  val tpe = interface
}

/**
 * Implementation of a method / effect operation.
 */
case class Operation(name: symbols.Symbol, implementation: Block.BlockLit)



enum Lift {
  case Var(ev: EvidenceSymbol)
  case Try()
  case Reg()
}

/**
 * Evidence for lifts
 */
case class Evidence(lifts: List[Lift]) extends Argument

def Here() = Evidence(Nil)

class EvidenceSymbol() extends Symbol { val name = Name.local(s"ev${id}") }

case class FreeVariables(vars: immutable.HashMap[core.Id, lifted.Param]) {
  def ++(o: FreeVariables): FreeVariables = {
    FreeVariables(vars.merged(o.vars){ case ((leftId -> leftParam), (rightId -> rightParam)) =>
      assert(leftParam == rightParam, "Same core.Id occurs free with different types.")
      (leftId -> leftParam)
    })
  }
  def --(o: FreeVariables): FreeVariables = {
    FreeVariables(vars.filter{ case (leftId -> leftParam) =>
      if(o.vars.contains(leftId)) {
        assert(leftParam == o.vars(leftId), "core.Id bound with different type than it's occurences.")
        false
      } else { true }
    })
  }

  def toList: List[lifted.Param] = vars.values.toList
  // TODO add further accessors as needed
}
object FreeVariables {
  def empty = FreeVariables(immutable.HashMap.empty)
  def apply(ps: Param*): FreeVariables = ps.toFV
  extension (i: Iterable[lifted.Param]) def toFV: FreeVariables = {
    FreeVariables(immutable.HashMap.from(i.map { p => p.id -> p }))
  }
  extension(self: Iterable[FreeVariables]) def combineFV: FreeVariables = {
      self.fold(FreeVariables.empty)(_ ++ _)
  }
}
import FreeVariables.{toFV, combineFV}
def freeVariables(d: Definition): FreeVariables = d match {
  case Definition.Def(id, block) => freeVariables(block)
  case Definition.Let(id, binding) => freeVariables(binding)
}

def freeVariables(stmt: Stmt): FreeVariables = stmt match {
  // TODO fix
  case Scope(definitions, body) =>
    var free: FreeVariables = FreeVariables.empty
    // we assume definitions can be mutually recursive, for now.
    var bound: FreeVariables = definitions.collect { case Definition.Def(id, block) => BlockParam(id, block.tpe) }.toFV
    definitions.foreach {
      case Definition.Def(id, block) =>
        free ++= freeVariables(block) -- bound
      case Definition.Let(id, binding) =>
        free ++= freeVariables(binding) -- bound
        bound ++= FreeVariables(ValueParam(id, binding.tpe))
    }
    freeVariables(body) -- bound ++ free
  case Val(id, binding, body) => freeVariables(binding) ++ freeVariables(body) -- FreeVariables(ValueParam(id, binding.tpe))
  case App(b, targs, args) => freeVariables(b) ++ args.map(freeVariables).combineFV
  case If(cond, thn, els) => freeVariables(cond) ++ freeVariables(thn) ++ freeVariables(els)
  case Return(e) => freeVariables(e)
<<<<<<< HEAD
  case Match(scrutinee, clauses, default) => freeVariables(scrutinee) ++ clauses.flatMap { case (pattern, lit) => freeVariables(lit) } ++ default.toSet.flatMap(s => freeVariables(s))
  case Hole() => Set.empty
  case State(id, init, region, body) =>
    freeVariables(init) ++ freeVariables(body) --
      Set(BlockParam(id, BlockType.Interface(symbols.builtins.TState.interface, List(init.tpe))),
        BlockParam(region, BlockType.Interface(symbols.builtins.RegionSymbol, Nil)))
  case Try(body, handlers) => freeVariables(body) ++ handlers.flatMap(freeVariables)
  case Reset(body) => freeVariables(body)
  case Shift(ev, body) => freeVariables(ev) ++ freeVariables(body)
=======
  case Match(scrutinee, clauses, default) => freeVariables(scrutinee) ++ clauses.map { case (pattern, lit) => freeVariables(lit) }.combineFV ++ default.toSet.map(s => freeVariables(s)).combineFV
  case Hole() => FreeVariables.empty
  case State(id, init, region, ev, body) =>
    freeVariables(init) ++ freeVariables(ev) ++ freeVariables(body) --
      FreeVariables(BlockParam(id, lifted.BlockType.Interface(symbols.builtins.TState.interface, List(init.tpe))),
        BlockParam(region, lifted.BlockType.Interface(symbols.builtins.RegionSymbol, Nil)))
  case Try(body, handlers) => freeVariables(body) ++ handlers.map(freeVariables).combineFV
>>>>>>> f09004e8
  case Region(body) => freeVariables(body)
}

def freeVariables(expr: Expr): FreeVariables = expr match {
  case ValueVar(id, tpe) => FreeVariables(ValueParam(id, tpe))
  case Literal(value, tpe) => FreeVariables.empty
  case PureApp(b, targs, args) => freeVariables(b) ++ args.map(freeVariables).combineFV
  case Select(target, field, tpe) => freeVariables(target) // we do not count fields in...
  case Box(b) => freeVariables(b) // well, well, well...
  case Run(s) => freeVariables(s)
}

def freeVariables(arg: Argument): FreeVariables = arg match {
  case expr: Expr => freeVariables(expr)
  case block: Block => freeVariables(block)
  case ev: Evidence => freeVariables(ev)
}

def freeVariables(block: Block): FreeVariables = block match {
  case BlockVar(id, tpe) => FreeVariables(BlockParam(id, tpe))
  case BlockLit(tparams, params, body) =>
    freeVariables(body) -- params.toFV
  case Member(b, field, tpe) => freeVariables(b)
  case Unbox(e) => freeVariables(e) // TODO well, well, well...
  case New(impl) => freeVariables(impl) // TODO (see also e2c5547b32e40697cafaec51f8e3c27ce639055e)
}

def freeVariables(op: Operation): FreeVariables = op match {
  case Operation(name, body) => freeVariables(body)
}

def freeVariables(impl: Implementation): FreeVariables = impl match {
  case Implementation(id, operations) => operations.map(freeVariables).combineFV
}

<<<<<<< HEAD
def freeVariables(ev: Evidence): Set[Param] = ev.lifts.toSet.collect {
  case Lift.Var(ev) => EvidenceParam(ev)
}
=======
def freeVariables(ev: Evidence): FreeVariables = ev.scopes.map{ e => EvidenceParam(e) }.toFV
>>>>>>> f09004e8
<|MERGE_RESOLUTION|>--- conflicted
+++ resolved
@@ -121,16 +121,11 @@
   case Match(scrutinee: Expr, clauses: List[(Symbol, BlockLit)], default: Option[Stmt])
 
   // Effects
-<<<<<<< HEAD
-=======
   case State(id: Id, init: Expr, region: Symbol, ev: Evidence, body: Stmt)
->>>>>>> f09004e8
   case Try(body: Block, handler: List[Implementation])
 
   // after lift inference -- does not pass evidence to body
   case Reset(body: Stmt)
-
-  case State(id: Id, init: Expr, region: Symbol, body: Stmt)
   case Region(body: Block)
 
   // e.g. shift(ev) { {resume} => ... }
@@ -227,17 +222,6 @@
   case App(b, targs, args) => freeVariables(b) ++ args.map(freeVariables).combineFV
   case If(cond, thn, els) => freeVariables(cond) ++ freeVariables(thn) ++ freeVariables(els)
   case Return(e) => freeVariables(e)
-<<<<<<< HEAD
-  case Match(scrutinee, clauses, default) => freeVariables(scrutinee) ++ clauses.flatMap { case (pattern, lit) => freeVariables(lit) } ++ default.toSet.flatMap(s => freeVariables(s))
-  case Hole() => Set.empty
-  case State(id, init, region, body) =>
-    freeVariables(init) ++ freeVariables(body) --
-      Set(BlockParam(id, BlockType.Interface(symbols.builtins.TState.interface, List(init.tpe))),
-        BlockParam(region, BlockType.Interface(symbols.builtins.RegionSymbol, Nil)))
-  case Try(body, handlers) => freeVariables(body) ++ handlers.flatMap(freeVariables)
-  case Reset(body) => freeVariables(body)
-  case Shift(ev, body) => freeVariables(ev) ++ freeVariables(body)
-=======
   case Match(scrutinee, clauses, default) => freeVariables(scrutinee) ++ clauses.map { case (pattern, lit) => freeVariables(lit) }.combineFV ++ default.toSet.map(s => freeVariables(s)).combineFV
   case Hole() => FreeVariables.empty
   case State(id, init, region, ev, body) =>
@@ -245,7 +229,8 @@
       FreeVariables(BlockParam(id, lifted.BlockType.Interface(symbols.builtins.TState.interface, List(init.tpe))),
         BlockParam(region, lifted.BlockType.Interface(symbols.builtins.RegionSymbol, Nil)))
   case Try(body, handlers) => freeVariables(body) ++ handlers.map(freeVariables).combineFV
->>>>>>> f09004e8
+  case Reset(body) => freeVariables(body)
+  case Shift(ev, body) => freeVariables(ev) ++ freeVariables(body)
   case Region(body) => freeVariables(body)
 }
 
@@ -281,10 +266,8 @@
   case Implementation(id, operations) => operations.map(freeVariables).combineFV
 }
 
-<<<<<<< HEAD
-def freeVariables(ev: Evidence): Set[Param] = ev.lifts.toSet.collect {
-  case Lift.Var(ev) => EvidenceParam(ev)
-}
-=======
-def freeVariables(ev: Evidence): FreeVariables = ev.scopes.map{ e => EvidenceParam(e) }.toFV
->>>>>>> f09004e8
+def freeVariables(ev: Evidence): FreeVariables = ev.lifts.flatMap {
+  case Lift.Var(ev) => List(lifted.Param.EvidenceParam(ev))
+  case Lift.Try() => List()
+  case Lift.Reg() => List()
+}.toFV