package effekt
package typer

import effekt.context.Context
import effekt.source.MatchPattern
import effekt.symbols.*
import effekt.symbols.builtins.{ TBottom, TTop }
import effekt.util.messages.ErrorReporter


sealed trait Polarity { def flip: Polarity }
case object Covariant extends Polarity { def flip = Contravariant}
case object Contravariant extends Polarity { def flip = Covariant }
case object Invariant extends Polarity { def flip = Invariant }

/**
 * The state of the unification scope, used for backtracking on overload resolution
 *
 * See [[Unification.backup]] and [[Unification.restore]]
 */
case class UnificationState(
  scope: Scope,
  constraints: Constraints
)

sealed trait Scope
case object GlobalScope extends Scope
case class LocalScope(
  types: List[UnificationVar],
  captures: List[CaptUnificationVar],
  parent: Scope) extends Scope

/**
 * A unification scope -- every fresh unification variable is associated with a scope.
 *
 * Structural comparison of types are outsourced into [[TypeComparer]], [[TypeUnifier]], and
 * [[TypeMerger]]. This way, the dependencies are a bit clearer and testability is improved.
 *
 * TODO
 *   - [ ] All incoming types need to be "normalized": substituted and dealiased.
 */
class Unification(using C: ErrorReporter) extends TypeUnifier, TypeMerger, TypeInstantiator { self =>

  // State of the unification engine
  // -------------------------------
  private var scope: Scope = GlobalScope
  protected var constraints = new Constraints


  // Creating fresh unification variables
  // ------------------------------------
  def freshTypeVar(underlying: TypeVar.TypeParam, call: source.Tree): UnificationVar = scope match {
    case GlobalScope => sys error "Cannot add unification variables to global scope"
    case s : LocalScope =>
      val x = new UnificationVar(underlying, call)
      scope = s.copy(types = x :: s.types)
      x
  }

  def freshCaptVar(role: CaptUnificationVar.Role): CaptUnificationVar = scope match {
    case GlobalScope => sys error "Cannot add unification variables to global scope"
    case s : LocalScope =>
      val x = CaptUnificationVar(role)
      scope = s.copy(captures = x :: s.captures)
      x
  }

  // Substitution
  // ------------
  def substitution = constraints.subst

  def apply(e: Effects): Effects =
    substitution.substitute(e)

  def apply(e: InterfaceType): InterfaceType =
    substitution.substitute(e)

  def apply(tpe: BlockType): BlockType =
    substitution.substitute(tpe)

  def apply(tpe: FunctionType): FunctionType =
    substitution.substitute(tpe)

  def apply(tpe: ValueType): ValueType =
    substitution.substitute(tpe)

  // Lifecycle management
  // --------------------
  def backup(): UnificationState = UnificationState(scope, constraints.clone())
  def restore(state: UnificationState): Unit =
    scope = state.scope
    constraints = state.constraints.clone()

  def init() =
    scope = GlobalScope
    constraints = new Constraints

  def enterScope() = {
    scope = LocalScope(Nil, Nil, scope)
  }

  def forceSolve(vars: List[CaptUnificationVar]) = {
    constraints.leave(Nil, vars)
  }

  def leaveScope(additional: List[CaptUnificationVar]) = {
    val LocalScope(types, captures, parent) = scope match {
      case GlobalScope => sys error "Cannot leave global scope"
      case l : LocalScope => l
    }
    scope = parent

    constraints.leave(types, captures ++ additional)
  }

  def dumpConstraints() =
    constraints.dumpConstraints()




  // Registering new constraints
  // ---------------------------

  /**
   * Checks whether t1 <: t2
   *
   * Has the side effect of registering constraints.
   */
  def requireSubtype(t1: ValueType, t2: ValueType, errorContext: ErrorContext): Unit =
    unifyValueTypes(
      substitution.substitute(t1),
      substitution.substitute(t2),
      errorContext)

  def requireSubtype(t1: BlockType, t2: BlockType, errorContext: ErrorContext): Unit =
    unifyBlockTypes(
      substitution.substitute(t1),
      substitution.substitute(t2),
      errorContext)

  def requireSubregion(c1: Captures, c2: Captures)(using C: Context): Unit =
    requireSubregion(c1, c2, ErrorContext.CaptureFlow(c1, c2, C.focus))

  def requireSubregion(c1: Captures, c2: Captures, ctx: ErrorContext): Unit = requireSubregionWithout(c1, c2, Set.empty, ctx)

  /**
   * Computes the join of all types, only called to merge the different arms of if and match
   */
  def join(tpes: ValueType*): ValueType =
    tpes.foldLeft[ValueType](TBottom) { (t1, t2) =>
      mergeValueTypes(t1, t2, ErrorContext.MergeTypes(apply(t1), apply(t2)))
    }

  def requireSubregionWithout(lower: Captures, upper: Captures, filter: List[Capture])(using C: Context): Unit =
    requireSubregionWithout(lower, upper, filter.toSet, ErrorContext.CaptureFlow(lower, upper, C.focus))

  def requireSubregionWithout(lower: Captures, upper: Captures, filter: List[Capture], ctx: ErrorContext): Unit =
    requireSubregionWithout(lower, upper, filter.toSet, ctx)

  def requireSubregionWithout(lower: Captures, upper: Captures, filter: Set[Capture], ctx: ErrorContext): Unit =
    if (lower == CaptureSet()) return;
    if (lower == upper) return;
    (lower, upper) match {
      case (CaptureSet(lows), CaptureSet(ups)) =>
        val notAllowed = lows -- (ups ++ filter)
        if (notAllowed.nonEmpty)
          error(pp"The following captures are not allowed: ${CaptureSet(notAllowed)}", ctx)
      case (x: CaptUnificationVar, y: CaptUnificationVar) =>
        constraints.connect(x, y, filter)
      case (x: CaptUnificationVar, CaptureSet(cs)) =>
        constraints.requireUpper(cs ++ filter, x)
      case (CaptureSet(cs), x: CaptUnificationVar) =>
        constraints.requireLower(cs -- filter, x)
    }

  def without(caps: CaptUnificationVar, others: List[Capture]): Captures =
    if (others.isEmpty) caps else caps match {
      case x: CaptUnificationVar =>
        val y = freshCaptVar(CaptUnificationVar.Subtraction(others, x))
        constraints.connect(y, x, others.toSet)
        y
    }

  // Using collected information
  // ---------------------------

  /**
   * Instantiate a typescheme with provided type and capture arguments.
   */
  def instantiate(tpe: FunctionType, targs: List[ValueType], cargs: List[Captures]): FunctionType = {
    val position = C.focus
    val FunctionType(tparams, cparams, vparams, bparams, ret, eff) = substitution.substitute(tpe)

<<<<<<< HEAD
    assert(targs.size == tparams.size,
      pp"Type argument and parameter size mismatch: ${targs.size} vs ${tparams.size} ($targs, $tparams)")
    assert(cargs.size == cparams.size,
      pp"Capture arguments and parameter size mismatch: ${cargs.size} vs ${cparams.size} ($cargs, $cparams)")
=======
    val typeRigids =
      if (targs.size == tparams.size) targs
      else tparams map { t => ValueTypeRef(freshTypeVar(t, position)) }
>>>>>>> ea9a6c64

    assert(cparams.size == (bparams.size + eff.canonical.size),
      pp"Capture param count ${cparams.size} is not equal to bparam ${bparams.size} + controleffects ${eff.canonical.size}.\n  ${tpe}")

    given Instantiation = Instantiation((tparams zip targs).toMap, (cparams zip cargs).toMap)

    val substitutedVparams = vparams map instantiate
    val substitutedBparams = bparams map instantiate
    val substitutedReturn = instantiate(ret)

    val substitutedEffects = instantiate(eff)

    FunctionType(Nil, Nil, substitutedVparams, substitutedBparams, substitutedReturn, substitutedEffects)
  }

  /**
   * Instantiate a typescheme with fresh, rigid type variables
   *
   * i.e. `[T1, T2, C] (T1, T1) {sigma} => T2` becomes `(?T1, ?T1){} => ?T2[C !-> ?C]`
   */
  def instantiateFresh(tpe: FunctionType): (List[ValueType], List[Captures], FunctionType) = {
    val position = C.focus
    val FunctionType(tparams, cparams, vparams, bparams, ret, eff) = substitution.substitute(tpe)

    val typeRigids = tparams map { t => ValueTypeRef(fresh(t, position)) }
    val captRigids = cparams.map { param => freshCaptVar(CaptUnificationVar.VariableInstantiation(param, position)) }

    (typeRigids, captRigids, instantiate(tpe, typeRigids, captRigids))
  }


  // Implementation Details
  // ----------------------

  def abort(msg: String) = C.abort(msg)
  def abort(msg: String, ctx: ErrorContext) = C.abort(ErrorContext.explainInContext(msg, ctx))

  def error(msg: String) = C.error(msg)
  def error(msg: String, ctx: ErrorContext) = C.error(ErrorContext.explainInContext(msg, ctx))
  def error(left: symbols.Type, right: symbols.Type, ctx: ErrorContext) = C.error(ErrorContext.explainMismatch(left, right, ctx))

  def requireEqual(x: UnificationVar, tpe: ValueType, ctx: ErrorContext): Unit =
    requireLowerBound(x, tpe, ctx)
    requireUpperBound(x, tpe, ctx)

  def requireLowerBound(x: UnificationVar, tpe: ValueType, ctx: ErrorContext) =
    constraints.learn(x, tpe)((tpe1, tpe2) => unifyValueTypes(tpe1, tpe2, ErrorContext.MergeInvariant(ctx)))

  def requireUpperBound(x: UnificationVar, tpe: ValueType, ctx: ErrorContext) =
    constraints.learn(x, tpe)((tpe1, tpe2) => unifyValueTypes(tpe1, tpe2, ErrorContext.MergeInvariant(ctx)))

  def mergeCaptures(oldBound: Captures, newBound: Captures, ctx: ErrorContext): Captures = (oldBound, newBound, ctx.polarity) match {
    case (CaptureSet(xs), CaptureSet(ys), Covariant) => CaptureSet(xs intersect ys)
    case (CaptureSet(xs), CaptureSet(ys), Contravariant) => CaptureSet(xs union ys)
    case (CaptureSet(xs), CaptureSet(ys), Invariant) => if (xs == ys) oldBound else abort(pp"Capture set ${CaptureSet(xs)} is not equal to ${CaptureSet(ys)}", ctx)
    case (x: CaptUnificationVar, CaptureSet(ys), p) if ys.isEmpty => x
    case (CaptureSet(xs), y: CaptUnificationVar, p) if xs.isEmpty => y
    case (x: CaptUnificationVar, CaptureSet(ys), p) => mergeCaptures(ys.toList, List(x), ctx)
    case (CaptureSet(xs), y: CaptUnificationVar, p) => mergeCaptures(xs.toList, List(y), ctx)
    case (x: CaptUnificationVar, y: CaptUnificationVar, p) => mergeCaptures(Nil, List(x, y), ctx)
  }

  def mergeCaptures(cs: List[Captures], ctx: ErrorContext): Captures =
    val (concrete, variables) = cs.partitionMap {
      case CaptureSet(xs) => Left(xs)
      case x: CaptUnificationVar => Right(x)
    }
    mergeCaptures(concrete.flatten, variables, ctx)

   /**
   * Should create a fresh unification variable bounded by the given captures
   */
  def mergeCaptures(concreteBounds: List[Capture], variableBounds: List[CaptUnificationVar], ctx: ErrorContext): Captures =
    // do not introduce a unification variable if there are ONLY concrete bounds
    if (variableBounds.isEmpty) return CaptureSet(concreteBounds)

    val newVar = freshCaptVar(CaptUnificationVar.Substitution())
    ctx.polarity match {
      case Covariant =>
        constraints.requireLower(concreteBounds.toSet, newVar)
        variableBounds.foreach { b => constraints.connect(b, newVar, Set.empty) }
      case Contravariant =>
        constraints.requireUpper(concreteBounds.toSet, newVar)
        variableBounds.foreach { b => constraints.connect(newVar, b, Set.empty) }
      case Invariant =>
        constraints.requireLower(concreteBounds.toSet, newVar)
        constraints.requireUpper(concreteBounds.toSet, newVar)
        variableBounds.foreach { b => constraints.connect(newVar, b, Set.empty) }
        variableBounds.foreach { b => constraints.connect(b, newVar, Set.empty) }
    }

    newVar
}



case class Instantiation(values: Map[TypeVar, ValueType], captures: Map[Capture, Captures])

trait TypeInstantiator { self: Unification =>

  private def valueInstantiations(using i: Instantiation): Map[TypeVar, ValueType] = i.values
  private def captureInstantiations(using i: Instantiation): Map[Capture, Captures] = i.captures

  private def captureParams(using Instantiation) = captureInstantiations.keys.toSet

  // shadowing
  private def without(tps: List[TypeVar], cps: List[Capture])(using Instantiation): Instantiation =
    Instantiation(
      valueInstantiations.filterNot { case (t, _) => tps.contains(t) },
      captureInstantiations.filterNot { case (t, _) => cps.contains(t) }
    )

  def instantiate(c: Captures)(using Instantiation): Captures =
    val concreteCapture =
      c match {
        case CaptureSet(cs) => cs

        // Right now, we can only substitute into concrete capture sets, not unification variables
        // since we only have negation nodes, but no substitution nodes.
        //
        // we *could* use the fact that some variables cannot occur lexically in the variable (depending on the scope
        // it was introduced in).
        //
        // right now, we force solving to continue, instead of giving up.
        case x: CaptUnificationVar =>
          val capt = constraints.forceSolving(x)
          capt.captures
    }
    val contained = captureParams intersect concreteCapture // Should not contain CaptureOf
    if (contained.isEmpty) return CaptureSet(concreteCapture)

    val remaining = (concreteCapture -- captureParams).toList

    // TODO do we need to respect the polarity here? Maybe wellformedness should exclude captures in negative position?
    mergeCaptures(CaptureSet(remaining) :: contained.toList.map { p => captureInstantiations(p) }, ErrorContext.MergeCaptures())


  def instantiate(t: ValueType)(using Instantiation): ValueType = t match {
    case ValueTypeRef(x) =>
      valueInstantiations.getOrElse(x, t)
    case ValueTypeApp(t, args) =>
      ValueTypeApp(t, args.map { instantiate })
    case BoxedType(tpe, capt) =>
      BoxedType(instantiate(tpe), instantiate(capt))
  }

  def instantiate(t: Effects)(using Instantiation): Effects = Effects(t.toList.map(instantiate))

  def instantiate(t: BlockType)(using Instantiation): BlockType = t match {
    case e: InterfaceType => instantiate(e)
    case b: FunctionType  => instantiate(b)
  }

  def instantiate(t: InterfaceType)(using Instantiation): InterfaceType = t match {
    case InterfaceType(c, targs) => InterfaceType(c, targs map instantiate)
  }

  def instantiate(t: FunctionType)(using i: Instantiation): FunctionType = t match {
    case FunctionType(tps, cps, vps, bps, ret, eff) =>
      // do not substitute with types parameters bound by this function!
      given Instantiation = without(tps, cps)(using i)
      FunctionType(
        tps,
        cps,
        vps map instantiate,
        bps map instantiate,
        instantiate(ret),
        instantiate(eff))
  }
}<|MERGE_RESOLUTION|>--- conflicted
+++ resolved
@@ -192,17 +192,10 @@
     val position = C.focus
     val FunctionType(tparams, cparams, vparams, bparams, ret, eff) = substitution.substitute(tpe)
 
-<<<<<<< HEAD
     assert(targs.size == tparams.size,
       pp"Type argument and parameter size mismatch: ${targs.size} vs ${tparams.size} ($targs, $tparams)")
     assert(cargs.size == cparams.size,
       pp"Capture arguments and parameter size mismatch: ${cargs.size} vs ${cparams.size} ($cargs, $cparams)")
-=======
-    val typeRigids =
-      if (targs.size == tparams.size) targs
-      else tparams map { t => ValueTypeRef(freshTypeVar(t, position)) }
->>>>>>> ea9a6c64
-
     assert(cparams.size == (bparams.size + eff.canonical.size),
       pp"Capture param count ${cparams.size} is not equal to bparam ${bparams.size} + controleffects ${eff.canonical.size}.\n  ${tpe}")
 
@@ -226,7 +219,7 @@
     val position = C.focus
     val FunctionType(tparams, cparams, vparams, bparams, ret, eff) = substitution.substitute(tpe)
 
-    val typeRigids = tparams map { t => ValueTypeRef(fresh(t, position)) }
+    val typeRigids = tparams map { t => ValueTypeRef(freshTypeVar(t, position)) }
     val captRigids = cparams.map { param => freshCaptVar(CaptUnificationVar.VariableInstantiation(param, position)) }
 
     (typeRigids, captRigids, instantiate(tpe, typeRigids, captRigids))
