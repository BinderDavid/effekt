--- conflicted
+++ resolved
@@ -131,11 +131,7 @@
   case Hole
 
   case State(id: Symbol, init: Pure, region: Symbol, body: Stmt)
-<<<<<<< HEAD
   case Handle(body: Block, answerType: ValueType, handler: List[Handler])
-=======
-  case Handle(body: Block, handler: List[Handler])
->>>>>>> 2249061b
   case Region(body: Block)
 }
 export Stmt.*
@@ -185,13 +181,8 @@
         case e if expr.isDefinedAt(e) => expr(e)
         case DirectApp(b, targs, args) =>
           DirectApp(rewrite(b), targs, args map rewrite)
-<<<<<<< HEAD
         case Run(s, tpe) => Run(rewrite(s), tpe)
         case p: Pure     => rewrite(p)
-=======
-        case Run(s)  => Run(rewrite(s))
-        case p: Pure => rewrite(p)
->>>>>>> 2249061b
       }
 
     def rewrite(e: Stmt): Stmt =
